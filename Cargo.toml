[workspace]
resolver = "2"

members = [
    "os/kernel",
    "os/application/about",
    "os/application/hello",
    "os/application/helloc",
    "os/application/shell",
    "os/application/legacy_shell",
    "os/application/uptime",
    "os/application/date",
    "os/application/ls",
    "os/application/heaptest",
<<<<<<< HEAD
    "os/application/threadtest",
    "os/application/filetest",
    "os/application/nc",
    "os/application/ping",
    "os/application/ip",
    "os/application/peanut-gb",
    "os/application/pipetest",
    "os/application/window_manager",
    "os/application/terminal_emulator",
    "os/application/keytest",
=======
    "os/application/ntest",
    "os/application/ibstat/mlx4",
    "os/application/rdma/mlx4"
>>>>>>> c78717bf
]

# [profile.release]
# debug = true<|MERGE_RESOLUTION|>--- conflicted
+++ resolved
@@ -12,7 +12,6 @@
     "os/application/date",
     "os/application/ls",
     "os/application/heaptest",
-<<<<<<< HEAD
     "os/application/threadtest",
     "os/application/filetest",
     "os/application/nc",
@@ -23,11 +22,9 @@
     "os/application/window_manager",
     "os/application/terminal_emulator",
     "os/application/keytest",
-=======
     "os/application/ntest",
     "os/application/ibstat/mlx4",
     "os/application/rdma/mlx4"
->>>>>>> c78717bf
 ]
 
 # [profile.release]
