[workspace]
resolver = "2"

members = [
    "os/kernel",
    "os/application/about",
    "os/application/hello",
    "os/application/helloc",
    "os/application/shell",
    "os/application/uptime",
    "os/application/date",
    "os/application/ls",
<<<<<<< HEAD
    "os/application/heaptest",
    "os/application/threadtest",
    "os/application/ntest",
    "os/application/nc",
    "os/application/ping",
    "os/application/ip",
    "os/application/peanut-gb"
=======
    "os/application/ntest",
    "os/application/nettest-rs",
>>>>>>> ca12117a
]

# [profile.release]
# debug = true<|MERGE_RESOLUTION|>--- conflicted
+++ resolved
@@ -10,18 +10,14 @@
     "os/application/uptime",
     "os/application/date",
     "os/application/ls",
-<<<<<<< HEAD
     "os/application/heaptest",
     "os/application/threadtest",
     "os/application/ntest",
     "os/application/nc",
     "os/application/ping",
     "os/application/ip",
-    "os/application/peanut-gb"
-=======
-    "os/application/ntest",
+    "os/application/peanut-gb",
     "os/application/nettest-rs",
->>>>>>> ca12117a
 ]
 
 # [profile.release]
