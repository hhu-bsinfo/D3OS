use crate::color::{Color, BLACK, WHITE};
use libm::Libm;
use syscall::syscall;
use unifont::get_glyph;

#[derive(Debug)]
pub struct LfbInfo {
    pub address: u64,
    pub pitch: u32,
    pub width: u32,
    pub height: u32,
    pub bpp: u8,
}

impl LfbInfo {
    pub const fn new() -> Self {
        Self {
            address: 0,
            pitch: 0,
            width: 0,
            height: 0,
            bpp: 0,
        }
    }
}

/// Maps the physical framebuffer to User-Space
/// 
/// Author: Sebastian Keller
pub fn get_lfb_info() -> LfbInfo {
    let mut info = LfbInfo::new();
    syscall(syscall::SystemCall::MapFramebuffer, &[&mut info as *mut _ as usize])
        .expect("Unable to map framebuffer to User-Space");
    info
}

#[derive(Clone, Copy)]
pub struct LFB {
    buffer: *mut u8,
    pitch: u32,
    width: u32,
    height: u32,
    bpp: u8,

    pixel_drawer: PixelDrawer,

    is_dirty: bool,
}

unsafe impl Send for LFB {}
unsafe impl Sync for LFB {}

pub const DEFAULT_CHAR_WIDTH: u32 = 8;
pub const DEFAULT_CHAR_HEIGHT: u32 = 16;

macro_rules! keep_iterating_for_dim {
    ($stepsize:expr, $curr:expr, $other:expr) => {
        if $stepsize >= 0.0 {
            $curr <= $other as f32
        } else {
            $curr >= $other as f32
        }
    };
}

impl LFB {
    pub const fn new(buffer: *mut u8, pitch: u32, width: u32, height: u32, bpp: u8) -> Self {
        let pixel_drawer: PixelDrawer = match bpp {
            15 => draw_pixel_15_bit,
            16 => draw_pixel_16_bit,
            24 => draw_pixel_24_bit,
            32 => draw_pixel_32_bit,
            _ => draw_pixel_stub,
        };

        Self {
            buffer,
            pitch,
            width,
            height,
            bpp,
            pixel_drawer,
            is_dirty: false,
        }
    }

    pub const fn buffer(&self) -> *mut u8 {
        self.buffer
    }

    pub const fn pitch(&self) -> u32 {
        self.pitch
    }

    pub const fn width(&self) -> u32 {
        self.width
    }

    pub const fn height(&self) -> u32 {
        self.height
    }

    pub const fn bpp(&self) -> u8 {
        self.bpp
    }

    pub fn is_dirty(&self) -> bool {
        self.is_dirty
    }

    pub fn mark_not_dirty(&mut self) {
        self.is_dirty = false;
    }

    pub fn draw_line(&mut self, x1: u32, y1: u32, x2: u32, y2: u32, color: Color) {
        // Check if pixels are outside the framebuffer
        if x1 >= self.width || y1 >= self.height || x2 >= self.width || y2 >= self.height {
            return;
        }

        // Do not draw pixels with alpha = 0
        if color.alpha == 0 {
            return;
        }

        let (x_dist, y_dist) = (x2 as f32 - x1 as f32, y2 as f32 - y1 as f32);
        let hypot = Libm::<f32>::hypot(x_dist, y_dist);
        let (x_stepsize, y_stepsize) = (x_dist / hypot, y_dist / hypot);
        let (mut x_curr, mut y_curr) = (x1 as f32, y1 as f32);

        // Blend if necessary and draw pixel
        if color.alpha < 255 {
            while keep_iterating_for_dim!(x_stepsize, x_curr, x2)
                && keep_iterating_for_dim!(y_stepsize, y_curr, y2)
            {
                let (x_u32, y_u32) = (
                    Libm::<f32>::round(x_curr) as u32,
                    Libm::<f32>::round(y_curr) as u32,
                );
                unsafe {
                    (self.pixel_drawer)(
                        self.buffer,
                        self.pitch,
                        x_u32,
                        y_u32,
                        self.read_pixel(x_u32, y_u32).blend(color),
                    )
                };

                x_curr += x_stepsize;
                y_curr += y_stepsize;
            }
        } else {
            while keep_iterating_for_dim!(x_stepsize, x_curr, x2)
                && keep_iterating_for_dim!(y_stepsize, y_curr, y2)
            {
                let (x_u32, y_u32) = (
                    Libm::<f32>::round(x_curr) as u32,
                    Libm::<f32>::round(y_curr) as u32,
                );
                unsafe { (self.pixel_drawer)(self.buffer, self.pitch, x_u32, y_u32, color) };

                x_curr += x_stepsize;
                y_curr += y_stepsize;
            }
        }

        self.is_dirty = true;
    }

    #[inline]
    pub fn draw_pixel(&mut self, x: u32, y: u32, color: Color) {
        // Check if pixel is outside the framebuffer
        if x >= self.width || y >= self.height {
            return;
        }

        // Do not draw pixels with alpha = 0
        if color.alpha == 0 {
            return;
        }

        // Blend if necessary and draw pixel
        if color.alpha < 255 {
            unsafe {
                (self.pixel_drawer)(
                    self.buffer,
                    self.pitch,
                    x,
                    y,
                    self.read_pixel(x, y).blend(color),
                )
            };
        } else {
            unsafe { (self.pixel_drawer)(self.buffer, self.pitch, x, y, color) };
        }

        self.is_dirty = true;
    }

    pub fn read_pixel(&self, x: u32, y: u32) -> Color {
        if x > self.width - 1 || y > self.height - 1 {
            panic!("LinearFrameBuffer: Trying to read a pixel out of bounds!");
        }

        let bpp = if self.bpp == 15 { 16 } else { self.bpp() };

        unsafe {
            let ptr = self
                .buffer
                .offset(((x * (bpp / 8) as u32) + y * self.pitch) as isize)
                as *const u32;
            Color::from_rgb(ptr.read(), self.bpp)
        }
    }

    pub fn fill_rect(&mut self, x: u32, y: u32, width: u32, height: u32, color: Color) {
        let end_x = x + width;
        let end_y = y + height;

        for i in y..end_y {
            for j in x..end_x {
                self.draw_pixel(j, i, color);
            }
        }
    }

    pub fn draw_char(&mut self, x: u32, y: u32, fg_color: Color, bg_color: Color, c: char) -> u32 {
        self.draw_char_scaled(x, y, 1, 1, fg_color, bg_color, c)
    }

<<<<<<< HEAD
    pub fn draw_char_scaled(&self, x: u32, y: u32, x_scale: u32, y_scale: u32, fg_color: Color, bg_color: Color, c: char) -> u32 {
        match get_glyph(c) {
=======
    pub fn draw_char_scaled(
        &mut self,
        x: u32,
        y: u32,
        x_scale: u32,
        y_scale: u32,
        fg_color: Color,
        bg_color: Color,
        c: char,
    ) -> u32 {
        return match get_glyph(c) {
>>>>>>> c68d3d8c
            Some(glyph) => {
                let mut x_offset = 0;
                let mut y_offset = 0;

                for row in 0..DEFAULT_CHAR_HEIGHT {
                    for col in 0..glyph.get_width() as u32 {
                        let color = match glyph.get_pixel(col as usize, row as usize) {
                            true => fg_color,
                            false => bg_color,
                        };

                        for i in 0..x_scale {
                            for j in 0..y_scale {
                                self.draw_pixel(x + x_offset + i, y + y_offset + j, color);
                            }
                        }

                        x_offset += x_scale;
                    }

                    x_offset = 0;
                    y_offset += y_scale;
                }

                glyph.get_width() as u32
            }
            None => 0,
        };
    }

    pub fn draw_string(&mut self, x: u32, y: u32, fg_color: Color, bg_color: Color, string: &str) {
        self.draw_string_scaled(x, y, 1, 1, fg_color, bg_color, string);
    }

    pub fn draw_string_scaled(
        &mut self,
        x: u32,
        y: u32,
        x_scale: u32,
        y_scale: u32,
        fg_color: Color,
        bg_color: Color,
        string: &str,
    ) {
        for c in string.chars().enumerate() {
            self.draw_char_scaled(
                x + (c.0 as u32 * (8 * x_scale)),
                y,
                x_scale,
                y_scale,
                fg_color,
                bg_color,
                c.1,
            );
        }
    }

    pub fn clear(&self) {
        unsafe {
            self.buffer
                .write_bytes(0, (self.pitch * self.height) as usize);
        }
    }

    pub fn draw_loader(&mut self) {
        let string = "loading ...";
        let x = (self.width - (DEFAULT_CHAR_WIDTH * string.len() as u32 )) / 2;
        let y = (self.height - DEFAULT_CHAR_HEIGHT) / 2;
        self.clear();
        self.draw_string( x, y, WHITE, BLACK, string);
    }

    pub fn scroll_up(&mut self, lines: u32) {
        unsafe {
            // Move screen buffer upwards by the given amount of lines
            self.buffer.copy_from(
                self.buffer.offset((self.pitch * lines) as isize),
                (self.pitch * (self.height - lines)) as usize,
            );

            // Clear lower part of the screen
            self.buffer
                .offset((self.pitch * (self.height - lines)) as isize)
                .write_bytes(0, (self.pitch * lines) as usize);
        }

        self.is_dirty = true;
    }

    pub fn fill_triangle(
        &mut self,
        ((mut x1, mut y1), (mut x2, mut y2), (mut x3, mut y3)): (
            (u32, u32),
            (u32, u32),
            (u32, u32),
        ),
        color: Color,
    ) {
        // Sort vertices by y-coordinate ascending (y1 <= y2 <= y3)
        if y1 > y2 {
            core::mem::swap(&mut x1, &mut x2);
            core::mem::swap(&mut y1, &mut y2);
        }
        if y1 > y3 {
            core::mem::swap(&mut x1, &mut x3);
            core::mem::swap(&mut y1, &mut y3);
        }
        if y2 > y3 {
            core::mem::swap(&mut x2, &mut x3);
            core::mem::swap(&mut y2, &mut y3);
        }

        // Calculate slopes
        let dx1 = if y2 != y1 {
            (x2 as f32 - x1 as f32) / (y2 as f32 - y1 as f32)
        } else {
            0.0
        };
        let dx2 = if y3 != y1 {
            (x3 as f32 - x1 as f32) / (y3 as f32 - y1 as f32)
        } else {
            0.0
        };
        let dx3 = if y3 != y2 {
            (x3 as f32 - x2 as f32) / (y3 as f32 - y2 as f32)
        } else {
            0.0
        };

        // Draw lower part of the triangle
        let mut start_x = x1 as f32;
        let mut end_x = x1 as f32;
        for y in y1..=y2 {
            self.draw_horizontal_line(start_x, end_x, y, color);
            start_x += dx1;
            end_x += dx2;
        }

        // Draw upper part of the triangle
        start_x = x2 as f32;
        end_x = x1 as f32 + dx2 * (y2 as f32 - y1 as f32);
        for y in y2..=y3 {
            self.draw_horizontal_line(start_x, end_x, y, color);
            start_x += dx3;
            end_x += dx2;
        }
    }

    fn draw_horizontal_line(&mut self, start_x: f32, end_x: f32, y: u32, color: Color) {
        if y >= self.height {
            return; // y is out of bounds
        }

        let mut start_x = Libm::<f32>::round(start_x) as u32;
        let mut end_x = Libm::<f32>::round(end_x) as u32;

        if start_x > end_x {
            core::mem::swap(&mut start_x, &mut end_x);
        }

        start_x = core::cmp::max(0, core::cmp::min(self.width - 1, start_x));
        end_x = core::cmp::max(0, core::cmp::min(self.width - 1, end_x));

        for x in start_x..=end_x {
            if x < self.width && y < self.height {
                unsafe {
                    (self.pixel_drawer)(self.buffer, self.pitch, x, y, color);
                }
            }
        }

        self.is_dirty = true;
    }

    pub fn draw_bitmap(&mut self, x: u32, y: u32, data: &[Color], width: u32, height: u32) {
        for i in 0..height {
            for j in 0..width {
                let color = data[(i * width + j) as usize];
                self.draw_pixel(x + j as u32, y + i as u32, color);
            }
        }
    }

    pub fn draw_circle_bresenham(&mut self, center: (i32, i32), radius: i32, color: Color) {
        let (cx, cy) = center;
        let mut x = 0;
        let mut y = radius;
        let mut d = 3 - 2 * radius; // Entscheidungsvariable
    
        while x <= y {
            // Zeichne alle symmetrischen Punkte
            self.draw_pixel((cx + x) as u32, (cy + y) as u32, color);
            self.draw_pixel((cx - x) as u32, (cy + y) as u32, color);
            self.draw_pixel((cx + x) as u32, (cy - y) as u32, color);
            self.draw_pixel((cx - x) as u32, (cy - y) as u32, color);
            self.draw_pixel((cx + y) as u32, (cy + x) as u32, color);
            self.draw_pixel((cx - y) as u32, (cy + x) as u32, color);
            self.draw_pixel((cx + y) as u32, (cy - x) as u32, color);
            self.draw_pixel((cx - y) as u32, (cy - x) as u32, color);
    
            // Aktualisiere die Entscheidungsvariable und Positionen
            if d <= 0 {
                d += 4 * x + 6;
            } else {
                d += 4 * (x - y) + 10;
                y -= 1;
            }
            x += 1;
        }
    }

    pub fn draw_filled_circle_bresenham(
        &mut self,
        center: (i32, i32),
        radius: i32,
        color: Color,
    ) {
        let (cx, cy) = center;
        let mut x = 0;
        let mut y = radius;
        let mut d = 3 - 2 * radius; // Entscheidungsvariable
    
        while x <= y {
            // Zeichne horizontale Linien für die symmetrischen Teile des Kreises
            self.draw_horizontal_line(
                cx as f32 - x as f32,
                cx as f32 + x as f32,
                (cy + y) as u32,
                color,
            );
            self.draw_horizontal_line(
                cx as f32 - x as f32,
                cx as f32 + x as f32,
                (cy - y) as u32,
                color,
            );
            self.draw_horizontal_line(
                cx as f32 - y as f32,
                cx as f32 + y as f32,
                (cy + x) as u32,
                color,
            );
            self.draw_horizontal_line(
                cx as f32 - y as f32,
                cx as f32 + y as f32,
                (cy - x) as u32,
                color,
            );
    
            // Aktualisiere die Entscheidungsvariable und Positionen
            if d <= 0 {
                d += 4 * x + 6;
            } else {
                d += 4 * (x - y) + 10;
                y -= 1;
            }
            x += 1;
        }
    }
    
}

type PixelDrawer = unsafe fn(addr: *mut u8, pitch: u32, x: u32, y: u32, color: Color);

fn draw_pixel_stub(_addr: *mut u8, _pitch: u32, _x: u32, _y: u32, _color: Color) {
    panic!("Using empty LFB!");
}


unsafe fn draw_pixel_15_bit(addr: *mut u8, pitch: u32, x: u32, y: u32, color: Color) {
    let index = (x + y * (pitch / 2)) as isize;
    let rgb = color.rgb_15();

    unsafe { (addr as *mut u16).offset(index).write(rgb); }
}

unsafe fn draw_pixel_16_bit(addr: *mut u8, pitch: u32, x: u32, y: u32, color: Color) {
    let index = (x + y * (pitch / 2)) as isize;
    let rgb = color.rgb_16();

    unsafe { (addr as *mut u16).offset(index).write(rgb); }
}

unsafe fn draw_pixel_24_bit(addr: *mut u8, pitch: u32, x: u32, y: u32, color: Color) {
    let index = (x * 3 + y * pitch) as isize;
    let rgb = color.rgb_24();

    unsafe {
        addr.offset(index).write((rgb & 0xff) as u8);
        addr.offset(index + 1).write(((rgb >> 8) & 0xff) as u8);
        addr.offset(index + 2).write(((rgb >> 16) & 0xff) as u8);
    }
}

unsafe fn draw_pixel_32_bit(addr: *mut u8, pitch: u32, x: u32, y: u32, color: Color) {
    let index = (x + y * (pitch / 4)) as isize;
    let rgb = color.rgb_32();

    unsafe { (addr as *mut u32).offset(index).write(rgb); }
}<|MERGE_RESOLUTION|>--- conflicted
+++ resolved
@@ -1,37 +1,29 @@
 use crate::color::{Color, BLACK, WHITE};
 use libm::Libm;
-use syscall::syscall;
+use syscall::{syscall, SystemCall};
 use unifont::get_glyph;
 
-#[derive(Debug)]
-pub struct LfbInfo {
-    pub address: u64,
-    pub pitch: u32,
+pub struct FramebufferInfo {
+    pub addr: u64,
     pub width: u32,
     pub height: u32,
-    pub bpp: u8,
-}
-
-impl LfbInfo {
-    pub const fn new() -> Self {
-        Self {
-            address: 0,
-            pitch: 0,
-            width: 0,
-            height: 0,
-            bpp: 0,
-        }
-    }
-}
-
-/// Maps the physical framebuffer to User-Space
-/// 
-/// Author: Sebastian Keller
-pub fn get_lfb_info() -> LfbInfo {
-    let mut info = LfbInfo::new();
-    syscall(syscall::SystemCall::MapFramebuffer, &[&mut info as *mut _ as usize])
-        .expect("Unable to map framebuffer to User-Space");
-    info
+    pub pitch: u32,
+    pub bpp: u8
+}
+
+pub fn map_framebuffer() -> Result<FramebufferInfo, ()> {
+    let mut fb_info = FramebufferInfo {
+        addr: 0,
+        width: 0,
+        height: 0,
+        pitch: 0,
+        bpp: 0
+    };
+
+    match syscall(SystemCall::MapFrameBuffer, &[core::ptr::from_mut(&mut fb_info) as usize]) {
+        Ok(_) => Ok(fb_info),
+        Err(_) => Err(())
+    }
 }
 
 #[derive(Clone, Copy)]
@@ -229,10 +221,6 @@
         self.draw_char_scaled(x, y, 1, 1, fg_color, bg_color, c)
     }
 
-<<<<<<< HEAD
-    pub fn draw_char_scaled(&self, x: u32, y: u32, x_scale: u32, y_scale: u32, fg_color: Color, bg_color: Color, c: char) -> u32 {
-        match get_glyph(c) {
-=======
     pub fn draw_char_scaled(
         &mut self,
         x: u32,
@@ -244,7 +232,6 @@
         c: char,
     ) -> u32 {
         return match get_glyph(c) {
->>>>>>> c68d3d8c
             Some(glyph) => {
                 let mut x_offset = 0;
                 let mut y_offset = 0;
