#![no_std]

extern crate alloc;

use core::ptr;
use syscall::{syscall, SystemCall};

pub mod ansi;
pub mod buffered_lfb;
pub mod color;
<<<<<<< HEAD
pub mod lfb;

pub struct FramebufferInfo {
    pub addr: u64,
    pub width: u32,
    pub height: u32,
    pub pitch: u32,
    pub bpp: u8
}

pub fn map_framebuffer() -> Result<FramebufferInfo, ()> {
    let mut fb_info = FramebufferInfo {
        addr: 0,
        width: 0,
        height: 0,
        pitch: 0,
        bpp: 0
    };

    match syscall(SystemCall::MapFrameBuffer, &[ptr::from_mut(&mut fb_info) as usize]) {
        Ok(_) => Ok(fb_info),
        Err(_) => Err(())
    }
}
=======
pub mod bitmap;

#[macro_use]
pub mod lfb;
>>>>>>> c68d3d8c
<|MERGE_RESOLUTION|>--- conflicted
+++ resolved
@@ -2,40 +2,10 @@
 
 extern crate alloc;
 
-use core::ptr;
-use syscall::{syscall, SystemCall};
-
 pub mod ansi;
 pub mod buffered_lfb;
 pub mod color;
-<<<<<<< HEAD
-pub mod lfb;
-
-pub struct FramebufferInfo {
-    pub addr: u64,
-    pub width: u32,
-    pub height: u32,
-    pub pitch: u32,
-    pub bpp: u8
-}
-
-pub fn map_framebuffer() -> Result<FramebufferInfo, ()> {
-    let mut fb_info = FramebufferInfo {
-        addr: 0,
-        width: 0,
-        height: 0,
-        pitch: 0,
-        bpp: 0
-    };
-
-    match syscall(SystemCall::MapFrameBuffer, &[ptr::from_mut(&mut fb_info) as usize]) {
-        Ok(_) => Ok(fb_info),
-        Err(_) => Err(())
-    }
-}
-=======
 pub mod bitmap;
 
 #[macro_use]
-pub mod lfb;
->>>>>>> c68d3d8c
+pub mod lfb;