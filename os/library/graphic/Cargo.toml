[package]
edition = "2021"
name = "graphic"
version = "0.1.0"
authors = ["Michael Schöttner <michael.schoettner@hhu.de>, Fabian Ruhland <ruhland@hhu.de>"]

[dependencies]
<<<<<<< HEAD
libm = "0.2.8"
font8x8 = { version = "0.3.1", default-features = false, features = ["unicode"] }
=======
unifont = "1.1.0"
>>>>>>> 3b00a0bf
<|MERGE_RESOLUTION|>--- conflicted
+++ resolved
@@ -5,9 +5,5 @@
 authors = ["Michael Schöttner <michael.schoettner@hhu.de>, Fabian Ruhland <ruhland@hhu.de>"]
 
 [dependencies]
-<<<<<<< HEAD
 libm = "0.2.8"
-font8x8 = { version = "0.3.1", default-features = false, features = ["unicode"] }
-=======
-unifont = "1.1.0"
->>>>>>> 3b00a0bf
+unifont = "1.1.0"