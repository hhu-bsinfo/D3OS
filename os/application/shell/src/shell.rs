--- conflicted
+++ resolved
@@ -5,15 +5,9 @@
 use alloc::string::String;
 use alloc::vec::Vec;
 use concurrent::thread;
-use terminal::read::read;
-use terminal::{print, println};
+use terminal::{read::read, print, println, Application};
 #[allow(unused_imports)]
 use runtime::*;
-<<<<<<< HEAD
-use io::{print, println, Application};
-use io::read::read;
-=======
->>>>>>> ee0cf67c
 
 
 fn process_next_char(line: &mut String, ch: char) {
@@ -45,25 +39,9 @@
     print!("> ");
 
     loop {
-<<<<<<< HEAD
         match read(Application::Shell) {
-            '\n' => {
-                if !command.is_empty() {
-                    match thread::start_application(command.as_str()) {
-                        Some(app) => app.join(),
-                        None => println!("Command not found!")
-                    }
-                }
-
-                command.clear();
-                print!("> ")
-            },
-            c => command.push(char::from_u32(c as u32).unwrap())
-=======
-        match read() {
             Some(ch) => process_next_char(&mut line, ch),
             None => (),
->>>>>>> ee0cf67c
         }
     }
 }