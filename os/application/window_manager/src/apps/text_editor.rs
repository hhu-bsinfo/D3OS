--- conflicted
+++ resolved
@@ -1,9 +1,5 @@
 use alloc::{borrow::ToOwned, boxed::Box, rc::Rc, string::String, vec};
-<<<<<<< HEAD
 use model::Document;
-=======
-use terminal::DecodedKey;
->>>>>>> 2c9891b9
 use crate::{alloc::string::ToString, components::component::ComponentStylingBuilder, config, signal::Signal};
 use graphic::{buffered_lfb, color::{Color, WHITE}};
 use spin::rwlock::RwLock;
@@ -66,28 +62,9 @@
         let mut dirty = false;
         loop {
             while let Some(value) = input.write().pop_front(){
-<<<<<<< HEAD
                 document.update(value); 
                 view.render(&document, &mut canvas.write());
                 dirty = true;
-=======
-                match value {
-                    DecodedKey::Unicode('\x08') => {
-                        text_buffer.delete(c);
-                        c-=1;
-                        dirty=true;
-                        continue;
-                    }
-                    DecodedKey::Unicode(ch) => {
-                        text_buffer.insert(c, ch);
-                        c+=1;
-                        view.render(&text_buffer, &mut canvas.write());
-                        dirty = true;
-                    }
-                    _ => {}
-                }
-                
->>>>>>> 2c9891b9
             }
             if dirty {
                 component.write().mark_dirty();
