--- conflicted
+++ resolved
@@ -1,39 +1,24 @@
-<<<<<<< HEAD
+use crate::device::rtl8139::Rtl8139;
 use alloc::collections::btree_map::BTreeMap;
-=======
-use crate::device::rtl8139::Rtl8139;
 // add the N2000 driver
 use crate::device::ne2k::ne2000::Ne2000;
+use crate::process::process::Process;
 use crate::process::thread::Thread;
-use crate::{pci_bus, scheduler, timer};
->>>>>>> ca12117a
+use crate::{pci_bus, process_manager, scheduler, timer};
 use alloc::sync::Arc;
 use alloc::vec;
 use alloc::vec::Vec;
-use smoltcp::socket::dns::GetQueryResultError;
 use core::net::{Ipv4Addr, Ipv6Addr};
 use core::ops::Deref;
 use core::ptr;
-<<<<<<< HEAD
+use core::sync::atomic::Ordering;
 use log::{info, warn};
 use smoltcp::iface::{self, Interface, SocketHandle, SocketSet};
+use smoltcp::socket::dns::GetQueryResultError;
 use smoltcp::socket::{dhcpv4, dns, icmp, tcp, udp};
-=======
-use core::sync::atomic::Ordering;
-use log::info;
-use smoltcp::iface::{Interface, SocketHandle, SocketSet};
-use smoltcp::socket::udp::{self, UdpMetadata};
->>>>>>> ca12117a
 use smoltcp::time::Instant;
 use smoltcp::wire::{DnsQueryType, HardwareAddress, IpAddress, IpCidr, IpEndpoint};
 use spin::{Once, RwLock};
-<<<<<<< HEAD
-use crate::device::rtl8139::Rtl8139;
-use crate::process::process::Process;
-use crate::{pci_bus, process_manager, scheduler, timer};
-use crate::process::thread::Thread;
-=======
->>>>>>> ca12117a
 
 static RTL8139: Once<Arc<Rtl8139>> = Once::new();
 // ensure that the driver is only initialized once
@@ -53,30 +38,20 @@
 #[repr(u8)]
 #[non_exhaustive]
 pub enum SocketType {
-<<<<<<< HEAD
-    Udp, Tcp, Icmp,
-=======
     Udp,
->>>>>>> ca12117a
+    Tcp,
+    Icmp,
 }
 
 pub fn init() {
     SOCKETS.call_once(|| RwLock::new(SocketSet::new(Vec::new())));
 
-<<<<<<< HEAD
-    let devices = pci_bus().search_by_ids(0x10ec, 0x8139);
-    if !devices.is_empty() {
-        RTL8139.call_once(|| {
-            info!("Found Realtek RTL8139 network controller");
-            let rtl8139 = Arc::new(Rtl8139::new(devices[0]));
-            info!("RTL8139 MAC address: [{}]", rtl8139.read_mac_address());
-=======
     let enable_rtl8139 = true;
     let enable_ne2k = false;
 
     if enable_rtl8139 {
         let devices = pci_bus().search_by_ids(0x10ec, 0x8139);
-        if devices.len() > 0 {
+        if !devices.is_empty() {
             RTL8139.call_once(|| {
                 info!("Found Realtek RTL8139 network controller");
                 let rtl8139 = Arc::new(Rtl8139::new(devices[0]));
@@ -86,7 +61,6 @@
                 rtl8139
             });
         }
->>>>>>> ca12117a
 
         if RTL8139.get().is_some() {
             scheduler().ready(Thread::new_kernel_thread(
@@ -98,13 +72,15 @@
         }
     }
 
-<<<<<<< HEAD
     if let Some(rtl8139) = RTL8139.get() {
         extern "sysv64" fn poll() {
-            loop { poll_sockets(); scheduler().sleep(50); }
+            loop {
+                poll_sockets();
+                scheduler().sleep(50);
+            }
         }
         scheduler().ready(Thread::new_kernel_thread(poll, "RTL8139"));
-        
+
         // Set up network interface
         let time = timer().systime_ms();
         let mut conf = iface::Config::new(HardwareAddress::from(rtl8139.read_mac_address()));
@@ -134,39 +110,13 @@
         // request an IP address via DHCP
         DHCP_SOCKET.call_once(|| {
             let dhcp_socket = dhcpv4::Socket::new();
-            let dhcp_handle = sockets
-                .write()
-                .add(dhcp_socket);
+            let dhcp_handle = sockets.write().add(dhcp_socket);
             process_map
                 .try_insert(dhcp_handle, current_process)
                 .expect("failed to insert socket into socket-process map");
             dhcp_handle
         });
     }
-}
-
-fn check_ownership(handle: SocketHandle) {
-    // TODO: these panics should probably kill the process that made the call, not the kernel
-    let lock = SOCKET_PROCESS.read();
-    let owning_process = lock
-        .get(&handle)
-        .expect("process tried accessing non-existent socket");
-    if *owning_process != process_manager().read().current_process() {
-        panic!("process tried to access socket of a different process");
-    }
-}
-
-// for lifetime-reasons this must be a macro
-macro_rules! get_socket_for_current_process {
-    ($socket:ident, $handle:ident, $type:ty) => {
-        check_ownership($handle);
-        let mut sockets = SOCKETS.get().expect("Socket set not initialized!").write();
-        let $socket = sockets.get_mut::<$type>($handle);
-    }
-}
-
-fn add_interface(interface: Interface) {
-=======
     // Register the Ne2000 card here
     // wrap into Arc for shared ownership
     // Scans PCI bus for Ne2000 cards or similar by looking at the device id and vendor id.
@@ -235,6 +185,24 @@
     }
 }
 
+fn check_ownership(handle: SocketHandle) {
+    // TODO: these panics should probably kill the process that made the call, not the kernel
+    let lock = SOCKET_PROCESS.read();
+    let owning_process = lock.get(&handle).expect("process tried accessing non-existent socket");
+    if *owning_process != process_manager().read().current_process() {
+        panic!("process tried to access socket of a different process");
+    }
+}
+
+// for lifetime-reasons this must be a macro
+macro_rules! get_socket_for_current_process {
+    ($socket:ident, $handle:ident, $type:ty) => {
+        check_ownership($handle);
+        let mut sockets = SOCKETS.get().expect("Socket set not initialized!").write();
+        let $socket = sockets.get_mut::<$type>($handle);
+    };
+}
+
 pub fn rtl8139() -> Option<Arc<Rtl8139>> {
     match RTL8139.get() {
         Some(rtl8139) => Some(Arc::clone(rtl8139)),
@@ -272,12 +240,11 @@
     }
 }
 pub fn add_interface(interface: Interface) {
->>>>>>> ca12117a
     INTERFACES.write().push(interface);
 }
 
 /// Get IP addresses for a host.
-/// 
+///
 /// If host is none, get the addresses of the current host.
 pub fn get_ip_addresses(host: Option<&str>) -> Vec<IpAddress> {
     let handle = DNS_SOCKET.get().expect("DNS socket does not exist yet");
@@ -290,15 +257,15 @@
             let socket = sockets.get_mut::<dns::Socket>(*handle);
             [DnsQueryType::Aaaa, DnsQueryType::A, DnsQueryType::Cname]
                 .into_iter()
-                .filter_map(|ty|
-                        socket
-                            .start_query(interface.context(), host, ty)
-                            .map_err(|e| {
-                                warn!("DNS query for {host} {ty:?} failed: {e:?}");
-                                e
-                            })
-                            .ok()
-                )
+                .filter_map(|ty| {
+                    socket
+                        .start_query(interface.context(), host, ty)
+                        .map_err(|e| {
+                            warn!("DNS query for {host} {ty:?} failed: {e:?}");
+                            e
+                        })
+                        .ok()
+                })
                 .collect()
         };
         // then, see if they've returned something
@@ -315,12 +282,12 @@
                             // TODO: does a cname query really return an IP?
                             resulting_ips.extend_from_slice(&ips);
                             false
-                        },
+                        }
                         // if failed, log and and ignore
                         Err(GetQueryResultError::Failed) => {
                             warn!("DNS query for {host} failed");
                             false
-                        },
+                        }
                         // it's still ongoing
                         Err(GetQueryResultError::Pending) => true,
                     })
@@ -338,12 +305,7 @@
         }
         resulting_ips
     } else {
-        INTERFACES
-            .read()
-            .iter()
-            .flat_map(Interface::ip_addrs)
-            .map(IpCidr::address)
-            .collect()
+        INTERFACES.read().iter().flat_map(Interface::ip_addrs).map(IpCidr::address).collect()
     }
 }
 
@@ -359,14 +321,10 @@
     // Problem:  enqueue faster than poll() can transmit,
     // hit whichever limit comes first and get BufferFull
     let rx_size = 1000;
-    let rx_buffer =
-        udp::PacketBuffer::new(vec![udp::PacketMetadata::EMPTY; rx_size], vec![0; 100000]);
+    let rx_buffer = udp::PacketBuffer::new(vec![udp::PacketMetadata::EMPTY; rx_size], vec![0; 100000]);
 
     let tx_size = 1999;
-    let tx_buffer = udp::PacketBuffer::new(
-        vec![udp::PacketMetadata::EMPTY; tx_size],
-        vec![0; 60 * tx_size],
-    );
+    let tx_buffer = udp::PacketBuffer::new(vec![udp::PacketMetadata::EMPTY; tx_size], vec![0; 60 * tx_size]);
 
     let handle = sockets.write().add(udp::Socket::new(rx_buffer, tx_buffer));
     SOCKET_PROCESS
@@ -391,15 +349,9 @@
 
 pub fn open_icmp() -> SocketHandle {
     let sockets = SOCKETS.get().expect("Socket set not initialized!");
-    
-    let rx_buffer = icmp::PacketBuffer::new(
-        vec![icmp::PacketMetadata::EMPTY, icmp::PacketMetadata::EMPTY],
-        vec![0; 65535],
-    );
-    let tx_buffer = icmp::PacketBuffer::new(
-        vec![icmp::PacketMetadata::EMPTY, icmp::PacketMetadata::EMPTY],
-        vec![0; 65535],
-    );
+
+    let rx_buffer = icmp::PacketBuffer::new(vec![icmp::PacketMetadata::EMPTY, icmp::PacketMetadata::EMPTY], vec![0; 65535]);
+    let tx_buffer = icmp::PacketBuffer::new(vec![icmp::PacketMetadata::EMPTY, icmp::PacketMetadata::EMPTY], vec![0; 65535]);
 
     let handle = sockets.write().add(icmp::Socket::new(rx_buffer, tx_buffer));
     SOCKET_PROCESS
@@ -440,7 +392,6 @@
     }
 }
 
-<<<<<<< HEAD
 pub fn bind_icmp(handle: SocketHandle, ident: u16) -> Result<(), icmp::BindError> {
     get_socket_for_current_process!(socket, handle, icmp::Socket);
     socket.bind(icmp::Endpoint::Ident(ident))
@@ -463,7 +414,8 @@
     Ok(socket.remote_endpoint().unwrap())
 }
 
-pub fn connect_tcp(handle: SocketHandle, host: IpAddress, port: u16) -> Result<IpEndpoint, tcp::ConnectError> {    get_socket_for_current_process!(socket, handle, tcp::Socket);
+pub fn connect_tcp(handle: SocketHandle, host: IpAddress, port: u16) -> Result<IpEndpoint, tcp::ConnectError> {
+    get_socket_for_current_process!(socket, handle, tcp::Socket);
     let mut interfaces = INTERFACES.write();
     let interface = interfaces.get_mut(0).ok_or(tcp::ConnectError::InvalidState)?;
     let local_port = pick_port(0);
@@ -474,6 +426,8 @@
 
 pub fn send_datagram(handle: SocketHandle, destination: IpAddress, port: u16, data: &[u8]) -> Result<(), udp::SendError> {
     get_socket_for_current_process!(socket, handle, udp::Socket);
+    // packets don't hit the wire when calling send_slice, poll() transmits them
+    // if poll is to slow, socket tx and rx buffer limit will be reached
     socket.send_slice(data, (destination, port))
 }
 
@@ -503,7 +457,7 @@
 }
 
 /// Try to poll all sockets.
-/// 
+///
 /// This returns None, if it failed to get all needed locks.
 /// This is needed, because we otherwise might get a deadlock, because an
 /// application has the lock on `sockets` while we have the lock on `interfaces`.
@@ -512,49 +466,73 @@
     let mut interfaces = INTERFACES.try_write()?;
     let mut sockets = SOCKETS.get().expect("Socket set not initialized!").try_write()?;
     let time = Instant::from_millis(timer().systime_ms() as i64);
-=======
-pub fn send_datagram(
-    handle: SocketHandle,
-    destination: Ipv4Address,
-    port: u16,
-    data: &[u8],
-) -> Result<(), udp::SendError> {
+
+    // Smoltcp expects a mutable reference to the device, but the RTL8139 driver is built
+    // to work with a shared reference. We can safely cast the shared reference to a mutable.
+    let device = unsafe { ptr::from_ref(rtl8139.deref()).cast_mut().as_mut().unwrap() };
+
+    let interface = interfaces.get_mut(0).expect("failed to get interface");
+    interface.poll(time, device, &mut sockets);
+    // DHCP handling is based on https://github.com/smoltcp-rs/smoltcp/blob/main/examples/dhcp_client.rs
+    let dhcp_handle = DHCP_SOCKET.get().expect("DHCP socket does not exist yet");
+    let dhcp_socket = sockets.get_mut::<dhcpv4::Socket>(*dhcp_handle);
+    if let Some(event) = dhcp_socket.poll() {
+        match event {
+            dhcpv4::Event::Deconfigured => {
+                info!("lost DHCP lease");
+                interface.update_ip_addrs(|addrs| addrs.clear());
+                interface.routes_mut().remove_default_ipv4_route();
+            }
+            dhcpv4::Event::Configured(config) => {
+                info!("acquired DHCP lease:");
+                info!("IP address: {}", config.address);
+                interface.update_ip_addrs(|addrs| {
+                    addrs.clear();
+                    addrs.push(IpCidr::Ipv4(config.address)).unwrap();
+                });
+
+                if let Some(router) = config.router {
+                    info!("default gateway: {router}");
+                    interface.routes_mut().add_default_ipv4_route(router).unwrap();
+                } else {
+                    info!("no default gateway");
+                    interface.routes_mut().remove_default_ipv4_route();
+                }
+                info!("DNS servers: {:?}", config.dns_servers);
+                let dns_servers: Vec<_> = config.dns_servers.iter().map(|ip| IpAddress::Ipv4(*ip)).collect();
+                let dns_handle = DNS_SOCKET.get().expect("DNS socket does not exist yet");
+                let dns_socket = sockets.get_mut::<dns::Socket>(*dns_handle);
+                dns_socket.update_servers(&dns_servers);
+            }
+        }
+    }
+    Some(())
+}
+
+pub(crate) fn close_sockets_for_process(process: &mut Process) {
+    let mut lock = SOCKET_PROCESS.write();
     let mut sockets = SOCKETS.get().expect("Socket set not initialized!").write();
-    let socket = sockets.get_mut::<udp::Socket>(handle);
-
-    // packets don't hit the wire when calling send_slice, poll() transmits them
-    // if poll is to slow, socket tx and rx buffer limit will be reached
-    socket.send_slice(data, (destination, port))
-}
-
-// disabled for the rtl8139.rs
-/*pub fn poll_sockets() {
-    //let rtl8139 = RTL8139.get().expect("RTL8139 not initialized");
-    if let Some(rtl8139) = RTL8139.get() {
-        // Use `rtl`
-        let mut interfaces = INTERFACES.write();
-        let mut sockets = SOCKETS.get().expect("Socket set not initialized!").write();
-        let time = Instant::from_millis(timer().systime_ms() as i64);
-        // Smoltcp expects a mutable reference to the device, but the RTL8139 driver is built
-        // to work with a shared reference. We can safely cast the shared reference to a mutable.
-        let device = unsafe { ptr::from_ref(rtl8139.deref()).cast_mut().as_mut().unwrap() };
-        for interface in interfaces.iter_mut() {
-            interface.poll(time, device, &mut sockets);
-        }
-    } else if let Some(ne2k) = NE2000.get() {
-        let mut interfaces = INTERFACES.write();
-        let mut sockets = SOCKETS.get().expect("Socket set not initialized!").write();
-        let time = Instant::from_millis(timer().systime_ms() as i64);
-        //use ne2k
-        let device = unsafe { ptr::from_ref(ne2k.deref()).cast_mut().as_mut().unwrap() };
-        for interface in interfaces.iter_mut() {
-            interface.poll(time, device, &mut sockets);
-        }
-    }
-    {
-        // Handle `None`
-    }
-}*/
+    let handles: Vec<_> = lock
+        .iter()
+        .filter(|(_handle, proc)| ***proc == *process)
+        .map(|(handle, _proc)| handle)
+        .copied()
+        .collect();
+    for handle in handles {
+        lock.remove(&handle).unwrap();
+        sockets.remove(handle);
+    }
+}
+
+/// Pick a random port if port == 0, else just use the passed port.
+fn pick_port(port: u16) -> u16 {
+    if port == 0 {
+        // TODO: make sure that this isn't used yet
+        timer().systime_ms() as u16
+    } else {
+        port
+    }
+}
 
 // poll for ne2k
 
@@ -563,9 +541,7 @@
     // interfaces stores a Vector off all added Network Interfaces
     // Cast Arc<Ne2000> to &mut Ne2000 for poll:
     let now = Instant::from_millis(timer().systime_ms() as i64);
-    let ne = NE2000
-        .get()
-        .expect("[poll_ne2000] : Ne2000 not initialized.");
+    let ne = NE2000.get().expect("[poll_ne2000] : Ne2000 not initialized.");
     let dev_ne2k = unsafe { ptr::from_ref(ne.deref()).cast_mut().as_mut().unwrap() };
 
     // initialize Interfaces and sockets
@@ -596,9 +572,7 @@
     // interfaces stores a Vector off all added Network Interfaces
     // Cast Arc<Ne2000> to &mut Ne2000 for poll:
     let now = Instant::from_millis(timer().systime_ms() as i64);
-    let ne = NE2000
-        .get()
-        .expect("[poll_ne2000] : Ne2000 not initialized.");
+    let ne = NE2000.get().expect("[poll_ne2000] : Ne2000 not initialized.");
     let dev_ne2k = unsafe { ptr::from_ref(ne.deref()).cast_mut().as_mut().unwrap() };
 
     // initialize Interfaces and sockets
@@ -628,9 +602,7 @@
     // Tune this cap if bursts are heavy:
     const MAX_INGRESS_PER_TICK: usize = 8;
     let now = Instant::from_millis(timer().systime_ms() as i64);
-    let ne = NE2000
-        .get()
-        .expect("[poll_ne2000] : Ne2000 not initialized.");
+    let ne = NE2000.get().expect("[poll_ne2000] : Ne2000 not initialized.");
     let dev_ne2k = unsafe { ptr::from_ref(ne.deref()).cast_mut().as_mut().unwrap() };
 
     // initialize Interfaces and sockets
@@ -640,7 +612,6 @@
     for iface in interfaces.iter_mut() {
         // 1) Always flush all outbound packets (bounded work by design)
         let _ = iface.poll_egress(now, dev_ne2k, &mut sockets);
->>>>>>> ca12117a
 
         // 2) Then handle at most N ingress packets this tick
         for _ in 0..MAX_INGRESS_PER_TICK {
@@ -658,81 +629,10 @@
             }
         }
 
-<<<<<<< HEAD
-    let interface = interfaces.get_mut(0).expect("failed to get interface");
-    interface.poll(time, device, &mut sockets);
-    // DHCP handling is based on https://github.com/smoltcp-rs/smoltcp/blob/main/examples/dhcp_client.rs
-    let dhcp_handle = DHCP_SOCKET.get().expect("DHCP socket does not exist yet");
-    let dhcp_socket = sockets.get_mut::<dhcpv4::Socket>(*dhcp_handle);
-    if let Some(event) = dhcp_socket.poll() {
-        match event {
-            dhcpv4::Event::Deconfigured => {
-                info!("lost DHCP lease");
-                interface.update_ip_addrs(|addrs| addrs.clear());
-                interface.routes_mut().remove_default_ipv4_route();
-            },
-            dhcpv4::Event::Configured(config) => {
-                info!("acquired DHCP lease:");
-                info!("IP address: {}", config.address);
-                interface.update_ip_addrs(|addrs| {
-                    addrs.clear();
-                    addrs.push(IpCidr::Ipv4(config.address)).unwrap();
-                });
-
-                if let Some(router) = config.router {
-                    info!("default gateway: {router}");
-                    interface
-                        .routes_mut()
-                        .add_default_ipv4_route(router)
-                        .unwrap();
-                } else {
-                    info!("no default gateway");
-                    interface
-                        .routes_mut()
-                        .remove_default_ipv4_route();
-                }
-                info!("DNS servers: {:?}", config.dns_servers);
-                let dns_servers: Vec<_> = config.dns_servers
-                    .iter()
-                    .map(|ip| IpAddress::Ipv4(*ip))
-                    .collect();
-                let dns_handle = DNS_SOCKET.get().expect("DNS socket does not exist yet");
-                let dns_socket = sockets.get_mut::<dns::Socket>(*dns_handle);
-                dns_socket.update_servers(&dns_servers);
-            },
-        }
-    }
-    Some(())
-}
-
-pub(crate) fn close_sockets_for_process(process: &mut Process) {
-    let mut lock = SOCKET_PROCESS.write();
-    let mut sockets = SOCKETS.get().expect("Socket set not initialized!").write();
-    let handles: Vec<_> = lock
-        .iter()
-        .filter(|(_handle, proc)| ***proc == *process)
-        .map(|(handle, _proc)| handle)
-        .copied()
-        .collect();
-    for handle in handles {
-        lock.remove(&handle).unwrap();
-        sockets.remove(handle);
-    }
-}
-
-/// Pick a random port if port == 0, else just use the passed port.
-fn pick_port(port: u16) -> u16 {
-    if port == 0 {
-        // TODO: make sure that this isn't used yet
-        timer().systime_ms() as u16
-    } else {
-        port
-=======
         // 3) Pace the loop (optional but recommended)
         if let Some(delay) = iface.poll_delay(now, &sockets) {
             // sleep/yield according to your scheduler
             //scheduler().sleep(delay);
         }
->>>>>>> ca12117a
     }
 }