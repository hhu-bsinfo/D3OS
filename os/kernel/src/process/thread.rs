--- conflicted
+++ resolved
@@ -92,15 +92,11 @@
     /// for user threads: the address to jump to
     user_kickoff: VirtAddr,
     /// the actual entry point (eg. for user threads the single parameter to kickoff)
-<<<<<<< HEAD
     entry: extern "sysv64" fn(),
-=======
-    entry: fn(),
     /// per thread user access flag, could be replaced later if the interrupt
     /// backend supports trap frames, instead of only passing in the interrupt frame
     /// then we could modify rax, and rip inplace
     copy_faulted: u8
->>>>>>> c78717bf
 }
 
 impl Stacks {
@@ -361,7 +357,6 @@
         }
     }
 
-<<<<<<< HEAD
     /// Helper function to parse ELF binary and map it into the new process's address space
     /// Used only by `load_application()`
     fn parse_and_map_elf_bin(current_process: &Arc<Process>, new_process: &Arc<Process>, elf_buffer: &[u8], name: &str) -> u64 {
@@ -486,13 +481,13 @@
                 offset += arg.len() + 1;
             }
         }
-=======
+
+    }
     pub fn copy_faulted(&mut self, fault: u8) { self.copy_faulted = fault }
 
     pub fn faulted(&self) -> Result<(), ExceptionSec> { 
         if self.copy_faulted == SEC_FAULT { Err(ExceptionSec::CopyException) } 
         else { Ok(()) }
->>>>>>> c78717bf
     }
 }
 
