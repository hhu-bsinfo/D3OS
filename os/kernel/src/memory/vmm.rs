--- conflicted
+++ resolved
@@ -199,24 +199,9 @@
             return Err(-1);
         }
 
-<<<<<<< HEAD
-    pub fn map_io(&self, _frames: PhysFrameRange) { 
-        // self.add_vma(VirtualMemoryArea::new(pages, mem_type));
-        // self.page_tables.map_physical(frames, pages, space, flags);
-        
-        self.page_tables.map_io(_frames);
-
-        self.add_vma(
-            VirtualMemoryArea::from_address(
-                VirtAddr::new(_frames.start.start_address().as_u64()), 
-                _frames.size() as usize,
-                VmaType::DeviceMemory));
-    }
-=======
         // Check if the flags are consistent with the vma
         flags = vma.check_and_enforce_consistency(flags);
         flags |= PageTableFlags::PRESENT;
->>>>>>> 9ff7b74d
 
         // Do the mapping
         self.page_tables
@@ -224,25 +209,6 @@
         Ok(())
     }
 
-<<<<<<< HEAD
-    pub fn set_flags(&self, pages: PageRange, flags: PageTableFlags) {
-        self.page_tables.set_flags(pages, flags);
-    }
-
-    pub fn page_table_address(&self) -> PhysAddr {
-        self.page_tables.page_table_address()
-    }
-
-    pub fn translate(&self, addr:VirtAddr) -> PhysAddr {
-        self.page_tables.translate(addr).unwrap_or(PhysAddr::zero())
-    }
-
-    pub fn dump(&self, pid: usize) {
-        info!("VMAs of process [{}]", pid);
-        let areas = self.virtual_memory_areas.read();
-        for area in areas.iter() {
-            info!("{:?}", area);
-=======
     /// Map `frame_range` for the given page range which must be witin the given `vma`. \
     /// The mapping will use the given already allocated frames and the `flags` for the page table entries.
     pub fn map_pfr_for_partial_vma(
@@ -257,7 +223,6 @@
         let num_pages = vma.range.end - vma.range.start;
         if num_frames != num_pages {
             return Err(-1);
->>>>>>> 9ff7b74d
         }
 
         // Check if the flags are consistent with the vma
@@ -390,6 +355,45 @@
         space: MemorySpace,
         flags: PageTableFlags,
     ) {
+        self.add_vma(VirtualMemoryArea::new_with_tag(space, pages, mem_type, tag_str));
+        self.page_tables.map(pages, space, flags);
+    }
+
+    pub fn map_physical(
+        &self,
+        frames: PhysFrameRange,
+        pages: PageRange,
+        space: MemorySpace,
+        flags: PageTableFlags,
+        mem_type: VmaType,
+        tag_str: &str,
+    ) {
+        self.add_vma(VirtualMemoryArea::new_with_tag(space, pages, mem_type, tag_str));
+        self.page_tables.map_physical(frames, pages, space, flags);
+    }
+
+    pub fn map_io(&self, _frames: PhysFrameRange) { 
+        // self.add_vma(VirtualMemoryArea::new(pages, mem_type));
+        // self.page_tables.map_physical(frames, pages, space, flags);
+        
+        self.page_tables.map_io(_frames);
+
+        self.add_vma(
+            VirtualMemoryArea::from_address(
+                VirtAddr::new(_frames.start.start_address().as_u64()), 
+                _frames.size() as usize,
+                MemorySpace::Kernel,
+                VmaType::DeviceMemory));
+    }
+
+    pub fn map_kernel_stack(&self, pages: PageRange, tag_str: &str) {
+        self.add_vma(VirtualMemoryArea::new_with_tag(
+            MemorySpace::Kernel,
+            pages,
+            VmaType::KernelStack,
+            tag_str,
+        ));
+        // no need for mapping in page tables because all frames are already identity mapped
         let areas = self.virtual_memory_areas.read();
         areas
             .iter()
@@ -410,6 +414,10 @@
         self.page_tables.page_table_address()
     }
 
+    pub fn translate(&self, addr:VirtAddr) -> PhysAddr {
+        self.page_tables.translate(addr).unwrap_or(PhysAddr::zero())
+    }
+
     /// Dump all virtual memory areas of this address space
     pub fn dump(&self, pid: usize) {
         info!("VMAs of process [{pid}]");
