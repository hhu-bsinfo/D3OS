--- conflicted
+++ resolved
@@ -300,19 +300,8 @@
         None
     }
 
-<<<<<<< HEAD
     /// Map the sub `page_range` of the given `vma` by allocating frames as needed.
     pub fn map_partial_vma(&self, vma: &VirtualMemoryArea, page_range: PageRange, space: MemorySpace, flags: PageTableFlags) {
-=======
-     /// Map the sub `page_range` of the given `vma` by allocating frames as needed. 
-    pub fn map_partial_vma(
-        &self,
-        vma: &VirtualMemoryArea,
-        page_range: PageRange,
-        space: MemorySpace,
-        flags: PageTableFlags,
-    ) {
->>>>>>> c78717bf
         let areas = self.virtual_memory_areas.read();
 
         let found_vma = areas.get(&vma.start()).expect("tried to map a non-existent VMA!");
