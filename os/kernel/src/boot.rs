--- conflicted
+++ resolved
@@ -20,7 +20,6 @@
 use crate::process::thread::Thread;
 use crate::syscall::{sys_vmem, syscall_dispatcher};
 use crate::{
-<<<<<<< HEAD
     acpi_tables, allocator, apic, gdt, get_initrd_frames,
     efi_services_available, init_acpi_tables, init_apic, init_boot_info,
     init_cpu_info, init_initrd, init_lfb, init_lfb_info, init_pci,
@@ -29,11 +28,6 @@
 };
 use crate::{built_info, memory, naming, network, storage};
 
-=======
-    acpi_tables, allocator, apic, built_info, gdt, init_acpi_tables, init_apic, init_cpu_info,
-    init_initrd, init_pci, init_serial_port, init_terminal, initrd, keyboard, logger, memory,
-    network, process_manager, scheduler, serial_port, terminal, timer, tss, infiniband
-};
 /*
 #[cfg(any(kernel_test, kernel_bench))]
 use crate::{init_test_runner, run_tests}; */
@@ -42,7 +36,6 @@
 use crate::build_constants;
 use crate::calibrate;
 use crate::{efi_services_available, naming, storage};
->>>>>>> c78717bf
 use alloc::format;
 use alloc::string::ToString;
 use alloc::sync::Arc;
@@ -75,11 +68,7 @@
     static ___KERNEL_DATA_END__: c_void; // end address of OS image
 }
 
-<<<<<<< HEAD
 const BOOT_TO_GUI: bool = false; // Immediately start the GUI instead of terminal (Debug)
-=======
-const INIT_HEAP_PAGES: usize = 0x10000; // number of heap pages for booting the OS
->>>>>>> c78717bf
 
 /// First Rust function called from assembly code `boot.asm` \
 ///   `multiboot2_magic` is the magic number read from 'eax' \
@@ -153,17 +142,6 @@
     dram::alloc(consts::KERNEL_HEAP_PAGES as u64).expect("Failed to allocate kernel heap frames!");
     dram::dump();
     debug!("Old page frame allocator:\n{}", memory::frames::dump());
-
-    /*
-        Hier den neuen Frame-Allocator aktivieren + Device Memory separat verwalten
-     */
-
-<<<<<<< HEAD
-    // Merge reserved and free regions
-    dram::finalize();
-    dram::dump();
-    debug!("Old page frame allocator:\n{}", memory::frames::dump());
-=======
     #[cfg(any(kernel_test, kernel_bench))]
     {
         info!("Running D3OS in test mode!");
@@ -171,7 +149,15 @@
                 build_constants::THIS_HOST, build_constants::THIS_IP,
                 build_constants::TARGET_HOST, build_constants::TARGET_IP);
     }
->>>>>>> c78717bf
+
+    /*
+        Hier den neuen Frame-Allocator aktivieren + Device Memory separat verwalten
+     */
+
+    // Merge reserved and free regions
+    dram::finalize();
+    dram::dump();
+    debug!("Old page frame allocator:\n{}", memory::frames::dump());
 
     
     // Initialize CPU information
@@ -324,8 +310,6 @@
     // Initialize network stack
     network::init();
 
-<<<<<<< HEAD
-=======
     // Set up network interface for emulated QEMU network (IP: 10.0.2.15, Gateway: 10.0.2.2)
     if let Some(rtl8139) = rtl8139()
         && qemu_cfg::is_available()
@@ -378,7 +362,6 @@
     /*#[cfg(any(kernel_test, kernel_bench))]
     run_tests(); */
 
->>>>>>> c78717bf
     // Initialize non-volatile memory (creates identity mappings for any non-volatile memory regions)
     nvmem::init();
 
@@ -453,13 +436,8 @@
 
     // Start APIC timer & scheduler
     info!("Starting scheduler");
-<<<<<<< HEAD
     apic().start_timer(10);
 
-=======
-    apic().start_timer(1);
-     
->>>>>>> c78717bf
     scheduler().start();
 }
 
