--- conflicted
+++ resolved
@@ -224,13 +224,8 @@
 
     // Ready shell thread
     scheduler().ready(Thread::new_user_thread(initrd().entries()
-<<<<<<< HEAD
-        .find(|entry| entry.filename().as_str() == "window_manager")
+        .find(|entry| entry.filename().as_str().unwrap() == "window_manager")
         .expect("Window-Manager application not available!")
-=======
-        .find(|entry| entry.filename().as_str().unwrap() == "shell")
-        .expect("Shell application not available!")
->>>>>>> fb9ff1c0
         .data()));
 
     // Disable terminal logging
