--- conflicted
+++ resolved
@@ -17,20 +17,18 @@
 use crate::interrupt::interrupt_dispatcher;
 use crate::memory::nvmem::Nfit;
 use crate::memory::pages::page_table_index;
-<<<<<<< HEAD
 use crate::memory::vma::VmaType;
-use crate::memory::{PAGE_SIZE, nvmem, dram};
-=======
-use crate::memory::{MemorySpace, PAGE_SIZE, nvmem};
-use crate::network::rtl8139;
+use crate::memory::{PAGE_SIZE, dram, nvmem};
 //=================================================================
 // add ne2000 function for retrieving a shared reference of the nic
 //=================================================================
 use crate::network::ne2000;
->>>>>>> ca12117a
 use crate::process::thread::Thread;
 use crate::syscall::{sys_vmem, syscall_dispatcher};
-use crate::{acpi_tables, allocator, apic, built_info, consts, gdt, get_initrd_frames, init_acpi_tables, init_apic, init_cpu_info, init_initrd, init_pci, init_serial_port, init_terminal, initrd, keyboard, logger, memory, network, process_manager, scheduler, serial_port, terminal, timer, tss};
+use crate::{
+    acpi_tables, allocator, apic, built_info, consts, gdt, get_initrd_frames, init_acpi_tables, init_apic, init_cpu_info, init_initrd, init_pci,
+    init_serial_port, init_terminal, initrd, keyboard, logger, memory, network, process_manager, scheduler, serial_port, terminal, timer, tss,
+};
 use crate::{efi_services_available, naming, storage};
 use alloc::format;
 use alloc::string::ToString;
@@ -65,15 +63,6 @@
     static ___KERNEL_DATA_END__: c_void; // end address of OS image
 }
 
-<<<<<<< HEAD
-=======
-//===============================================================================================
-// update 15.08.2025: increase heap page size (as suggested by M. Schoettner)
-//const INIT_HEAP_PAGES: usize = 0x400; // number of heap pages for booting the OS (old value)
-//===============================================================================================
-const INIT_HEAP_PAGES: usize = 0x4000; // number of heap pages for booting the OS
-
->>>>>>> ca12117a
 /// First Rust function called from assembly code `boot.asm` \
 ///   `multiboot2_magic` is the magic number read from 'eax' \
 ///   and `multiboot2_addr` is the address of multiboot2 info records
@@ -112,8 +101,9 @@
     unsafe {
         allocator().init(&heap_region);
     }
-    info!("kernel image region: [Start: {:#x}, End: {:#x}]", 
-        kernel_image_region.start.start_address().as_u64(), 
+    info!(
+        "kernel image region: [Start: {:#x}, End: {:#x}]",
+        kernel_image_region.start.start_address().as_u64(),
         kernel_image_region.end.start_address().as_u64()
     );
 
@@ -123,9 +113,8 @@
     debug!("Old page frame allocator:\n{}", memory::frames::dump());
 
     /*
-        Hier den neuen Frame-Allocator aktivieren + Device Memory separat verwalten
-     */
-
+       Hier den neuen Frame-Allocator aktivieren + Device Memory separat verwalten
+    */
 
     // Reserve frames for initrd
     let initrd_tag = multiboot
@@ -147,7 +136,6 @@
     dram::dump();
     debug!("Old page frame allocator:\n{}", memory::frames::dump());
 
-    
     // Initialize CPU information
     init_cpu_info();
 
@@ -170,7 +158,7 @@
         .expect("Unknown framebuffer type!");
     let fb_start_phys_addr = fb_info.address();
     let fb_end_phys_addr = fb_start_phys_addr + (fb_info.height() * fb_info.pitch()) as u64;
-    
+
     sys_vmem::init_fb_info(&fb_info);
 
     kernel_process.virtual_address_space.kernel_map_devm_identity(
@@ -180,11 +168,7 @@
         VmaType::DeviceMemory,
         "framebuffer",
     );
-    info!(
-        "framebuffer region: [Start: {:#x}, End: {:#x}]",
-        fb_start_phys_addr,
-        fb_end_phys_addr,
-        );
+    info!("framebuffer region: [Start: {:#x}, End: {:#x}]", fb_start_phys_addr, fb_end_phys_addr,);
 
     // Initialize terminal kernel thread and enable terminal logging
     init_terminal(fb_info.address() as *mut u8, fb_info.pitch(), fb_info.width(), fb_info.height(), fb_info.bpp());
@@ -282,38 +266,8 @@
     //=================================================================
     network::init();
 
-<<<<<<< HEAD
-=======
     // set flag for enabling/disabling network cards at boot
-    let enable_rtl8139 = false;
-    let enable_ne2k = true;
-
-    if enable_rtl8139 {
-        // Set up network interface for emulated QEMU network (IP: 10.0.2.15, Gateway: 10.0.2.2)
-        if let Some(rtl8139) = rtl8139()
-            && qemu_cfg::is_available()
-        {
-            let time = timer.systime_ms();
-            let mut conf = iface::Config::new(HardwareAddress::from(rtl8139.read_mac_address()));
-            conf.random_seed = time as u64;
-
-            // The smoltcp interface struct wants a mutable reference to the device. However, the RTL8139 driver is designed to work with shared references.
-            // Since smoltcp does not actually store the mutable reference anywhere, we can safely cast the shared reference to a mutable one.
-            // (Actually, I am not sure why the smoltcp interface wants a mutable reference to the device, since it does not modify the device itself)
-            let device = unsafe { ptr::from_ref(rtl8139.deref()).cast_mut().as_mut().unwrap() };
-            let mut interface = Interface::new(conf, device, Instant::from_millis(time as i64));
-            interface.update_ip_addrs(|ips| {
-                ips.push(IpCidr::new(Ipv4(Ipv4Address::new(10, 0, 2, 15)), 24))
-                    .expect("Failed to add IP address");
-            });
-            interface
-                .routes_mut()
-                .add_default_ipv4_route(Ipv4Address::new(10, 0, 2, 2))
-                .expect("Failed to add default route");
-
-            network::add_interface(interface);
-        }
-    }
+    /*  let enable_ne2k = true;
 
     //=================================================================
     // Create Network Interface for the Ne2000
@@ -365,7 +319,7 @@
             // add the interface to the INTERFACES Vectors defined in network/mod.rs
             network::add_interface(interface);
         }
-    }
+    }*/
 
     //=================================================================
     // Initiate Benchmark functions
@@ -385,12 +339,8 @@
     //=================================================================
     // spawn the TX thread
     //=================================================================
-    scheduler().ready(Thread::new_kernel_thread(
-        || benchmark::udp_send_test(2000),
-        "udp_tx",
-    ));
-
->>>>>>> ca12117a
+    scheduler().ready(Thread::new_kernel_thread(|| benchmark::udp_send_test(2000), "udp_tx"));
+
     // Initialize non-volatile memory (creates identity mappings for any non-volatile memory regions)
     nvmem::init();
 
