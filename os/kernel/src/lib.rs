/* ╔═════════════════════════════════════════════════════════════════════════╗
   ║ Module: lib                                                             ║
   ╟─────────────────────────────────────────────────────────────────────────╢
   ║ Descr.: Main rust file of OS. Includes the panic handler as well as all ║
   ║         globals with init functions.                                    ║
   ╟─────────────────────────────────────────────────────────────────────────╢
   ║ Author: Fabian Ruhland, HHU                                             ║
   ╚═════════════════════════════════════════════════════════════════════════╝
*/
#![feature(allocator_api)]
#![feature(alloc_layout_extra)]
#![feature(naked_functions)]
#![feature(exact_size_is_empty)]
#![feature(fmt_internals)]
#![feature(abi_x86_interrupt)]
#![feature(trait_upcasting)]
<<<<<<< HEAD
#![feature(strict_provenance)]
=======
#![feature(ptr_metadata)]
>>>>>>> ee0cf67c
#![allow(internal_features)]
#![no_std]

use alloc::sync::Arc;
use crate::device::apic::Apic;
use crate::device::lfb_terminal::{CursorThread, LFBTerminal};
use crate::device::pit::Timer;
use crate::device::ps2::{Keyboard, PS2};
use crate::device::serial;
use crate::device::serial::{BaudRate, ComPort, SerialPort};
use crate::device::speaker::Speaker;
use crate::device::terminal::Terminal;
use crate::memory::alloc::{AcpiHandler, KernelAllocator};
use crate::interrupt::interrupt_dispatcher::InterruptDispatcher;
use crate::log::Logger;
use crate::process::scheduler::Scheduler;
use crate::process::thread::Thread;
use graphic::buffered_lfb::BufferedLFB;
use graphic::lfb::LFB;
use core::panic::PanicInfo;
use ::log::error;
use acpi::AcpiTables;
use multiboot2::ModuleTag;
use spin::{Mutex, Once, RwLock};
use tar_no_std::TarArchiveRef;
use uefi::table::{Runtime, SystemTable};
use x86_64::structures::gdt::GlobalDescriptorTable;
use x86_64::structures::idt::InterruptDescriptorTable;
use x86_64::structures::paging::frame::PhysFrameRange;
use x86_64::structures::paging::PhysFrame;
use x86_64::structures::tss::TaskStateSegment;
use x86_64::PhysAddr;
use crate::device::pci::PciBus;
use crate::memory::PAGE_SIZE;
use crate::process::process::ProcessManager;
use crate::syscall::syscall_dispatcher::CoreLocalStorage;

extern crate alloc;

#[macro_use]
pub mod device;
pub mod boot;
pub mod interrupt;
pub mod memory;
pub mod log;
pub mod syscall;
pub mod process;
pub mod consts;
pub mod naming;
pub mod network;

pub mod built_info {
    // The file has been placed there by the build script.
    include!(concat!(env!("OUT_DIR"), "/built.rs"));
}

#[panic_handler]
fn panic(info: &PanicInfo) -> ! {
<<<<<<< HEAD
    error!("{}", info.message().unwrap());
=======
    if terminal_initialized() {
        println!("Panic: {}", info);
    } else {
        let args = [info.message().as_str().unwrap()];
        let record = Record::builder()
            .level(Level::Error)
            .file(Some("panic"))
            .args(Arguments::new_const(&args))
            .build();

        logger().log(&record);
    }
>>>>>>> ee0cf67c

    loop {}
}


/// SystemTable<Runtime> is not Send + Sync, so we need to wrap it in a struct that is.
struct EfiSystemTable {
    table: RwLock<SystemTable<Runtime>>,
}

unsafe impl Send for EfiSystemTable {}
unsafe impl Sync for EfiSystemTable {}

impl EfiSystemTable {
    const fn new(table: SystemTable<Runtime>) -> Self {
        Self { table: RwLock::new(table) }
    }
}

/* ╔═════════════════════════════════════════════════════════════════════════╗
   ║ Static kernel structures.                                               ║
   ║ These structures are need for the kernel to work. Since they only exist ║
   ║ once, they are shared as static lifetime references.                    ║
   ╚═════════════════════════════════════════════════════════════════════════╝ */

/// Global Descriptor Table.
/// Needed to set up basic segmentation (flat model) and the TSS.
static GDT: Mutex<GlobalDescriptorTable> = Mutex::new(GlobalDescriptorTable::new());

pub fn gdt() -> &'static Mutex<GlobalDescriptorTable> {
    &GDT
}

/// Task State Segment.
/// Needed to set up kernel/user mode switching.
/// Once multicore is implemented, we need one TSS per core.
static TSS: Mutex<TaskStateSegment> = Mutex::new(TaskStateSegment::new());

pub fn tss() -> &'static Mutex<TaskStateSegment> {
    &TSS
}

/// Interrupt Descriptor Table.
/// Tells the CPU which interrupt handler to call for each interrupt.
static IDT: Mutex<InterruptDescriptorTable> = Mutex::new(InterruptDescriptorTable::new());

pub fn idt() -> &'static Mutex<InterruptDescriptorTable> {
    &IDT
}

/// Core Local Storage.
/// Contains information that is needed by the syscall handler.
/// It is never accessed directly, but via the swapgs instruction.
/// 'boot.rs' sets up the gs base register with a pointer to this struct.
/// Once multicore is implemented, we need one of these per core.
static CORE_LOCAL_STORAGE: Mutex<CoreLocalStorage> = Mutex::new(CoreLocalStorage::new());

pub fn core_local_storage() -> &'static Mutex<CoreLocalStorage> {
    &CORE_LOCAL_STORAGE
}

/// EFI System Table.
/// Needed to access UEFI services. After the kernel takes control, only the UEFI runtime services are available.
/// While these have not nearly as many functions as the boot services, we at least use them to get the current date and time.
/// 'boot.rs' initializes this struct by calling 'init_efi_system_table()' after obtaining a reference to the system table from the bootloader.
static EFI_SYSTEM_TABLE: Once<EfiSystemTable> = Once::new();

static BUFFERED_LFB: Once<Mutex<BufferedLFB>> = Once::new();

pub fn init_efi_system_table(table: SystemTable<Runtime>) {
    EFI_SYSTEM_TABLE.call_once(|| EfiSystemTable::new(table));
}

pub fn efi_system_table() -> Option<&'static RwLock<SystemTable<Runtime>>> {
    match EFI_SYSTEM_TABLE.get() {
        Some(wrapper) => Some(&wrapper.table),
        None => None,
    }
}

/// ACPI Tables.
/// These contain information about some of the hardware in the system (e.g. the APIC or HPET).
/// 'boot.rs' initializes the global struct by calling 'init_acpi_tables()' after obtaining the RSDP address from the bootloader.
static ACPI_TABLES: Once<Mutex<AcpiTables<AcpiHandler>>> = Once::new();

pub fn init_acpi_tables(rsdp_addr: usize) {
    ACPI_TABLES.call_once(|| {
        let handler = AcpiHandler::default();

        unsafe {
            let tables = AcpiTables::from_rsdp(handler, rsdp_addr);
            match tables {
                Ok(tables) => Mutex::new(tables),
                Err(_) => panic!("Failed to parse ACPI tables"),
            }
        }
    });
}

<<<<<<< HEAD
pub fn init_apic() {
    APIC.call_once(|| Apic::new());
}

pub fn init_serial_port() {
    let mut serial: Option<SerialPort> = None;
    if serial::check_port(ComPort::Com1) {
        serial = Some(SerialPort::new(ComPort::Com1));
    } else if serial::check_port(ComPort::Com2) {
        serial = Some(SerialPort::new(ComPort::Com2));
    } else if serial::check_port(ComPort::Com3) {
        serial = Some(SerialPort::new(ComPort::Com3));
    } else if serial::check_port(ComPort::Com4) {
        serial = Some(SerialPort::new(ComPort::Com4));
    }

    if serial.is_some() {
        serial.as_mut().unwrap().init(128, BaudRate::Baud115200);
        SERIAL_PORT.call_once(|| serial.unwrap());
    }
}

pub fn init_terminal(buffer: *mut u8, pitch: u32, width: u32, height: u32, bpp: u8) {
    let terminal = LFBTerminal::new(buffer, pitch, width, height, bpp);
    terminal.clear();
    TERMINAL.call_once(|| terminal);

    scheduler().ready(Thread::new_kernel_thread(|| {
        let mut cursor_thread = CursorThread::new(&TERMINAL.get().unwrap());
        cursor_thread.run();
    }));
}

pub fn init_lfb(buffer: *mut u8, pitch: u32, width: u32, height: u32, bpp: u8) {
    BUFFERED_LFB.call_once(|| Mutex::new(
        BufferedLFB::new(
            LFB::new(buffer, pitch, width, height, bpp)
        )
    ));
}

pub fn init_keyboard_and_mouse() {
    PS2.call_once(|| {
        let mut ps2 = PS2::new();
        match ps2.init_controller() {
            Ok(_) => {
                match ps2.init_keyboard() {
                    Ok(_) => {}
                    Err(error) => error!("Keyboard initialization failed: {:?}", error)
                };
                match ps2.init_mouse() {
                    Ok(_) => {}
                    Err(error) => error!("Mouse initialization failed: {:?}", error)
                };
            }
            Err(error) => error!("PS/2 controller initialization failed: {:?}", error)
        }

        return ps2;
    });
=======
pub fn acpi_tables() -> &'static Mutex<AcpiTables<AcpiHandler>> {
    ACPI_TABLES.get().expect("Trying to access ACPI tables before initialization!")
>>>>>>> ee0cf67c
}

/// Initial Ramdisk.
/// The initial ramdisk is TAR archive, loaded into memory by the bootloader.
/// It contains all programs that D3OS can execute.
/// 'boot.rs' initializes this struct by calling 'init_initrd()' after obtaining the corresponding multiboot2 tag.
static INIT_RAMDISK: Once<TarArchiveRef> = Once::new();

pub fn init_initrd(module: &ModuleTag) {
    INIT_RAMDISK.call_once(|| {
        let initrd_frames = PhysFrameRange {
            start: PhysFrame::from_start_address(PhysAddr::new(module.start_address() as u64)).expect("Initial ramdisk is not page aligned"),
            end: PhysFrame::from_start_address(PhysAddr::new(module.end_address() as u64).align_up(PAGE_SIZE as u64)).unwrap(),
        };
        unsafe { memory::physical::reserve(initrd_frames); }

        let initrd_bytes = unsafe { core::slice::from_raw_parts(module.start_address() as *const u8, (module.end_address() - module.start_address()) as usize) };
        TarArchiveRef::new(initrd_bytes).expect("Failed to create TarArchiveRef from Multiboot2 module")
    });
}

pub fn initrd() -> &'static TarArchiveRef<'static> {
    INIT_RAMDISK.get().expect("Trying to access initial ramdisk before initialization!")
}

/// Kernel Allocator.
/// Used for dynamic memory allocation in the kernel.
#[global_allocator]
static ALLOCATOR: KernelAllocator = KernelAllocator::new();

pub fn allocator() -> &'static KernelAllocator {
    &ALLOCATOR
}

/// Kernel logger.
/// Used to log kernel messages. During the boot process, log messages are printed to the serial port.
/// 'boot.rs' sets up the log-crate to use this logger, so that macros like 'error!' or 'info!' can be used.
static LOGGER: Once<Logger> = Once::new();

pub fn logger() -> &'static Logger {
    LOGGER.call_once(|| Logger::new());
    LOGGER.get().unwrap()
}

/// Process Manager.
/// Holds all active processes and allows to create new ones.
static PROCESS_MANAGER: RwLock<ProcessManager> = RwLock::new(ProcessManager::new());

pub fn process_manager() -> &'static RwLock<ProcessManager> {
    &PROCESS_MANAGER
}

/// Scheduler.
/// Manages the execution of threads and switches between them.
/// Allows to access active threads, put threads to sleep, exit/kill threads and creates new ones.
static SCHEDULER: Once<Scheduler> = Once::new();

pub fn scheduler() -> &'static Scheduler {
    SCHEDULER.call_once(|| Scheduler::new());
    SCHEDULER.get().unwrap()
}

/// Interrupt Dispatcher.
/// This dispatcher is called when an interrupt occurs and calls the corresponding interrupt handler.
/// Device drivers can register their interrupt handlers at the dispatcher.
static INTERRUPT_DISPATCHER: Once<InterruptDispatcher> = Once::new();

pub fn interrupt_dispatcher() -> &'static InterruptDispatcher {
    INTERRUPT_DISPATCHER.call_once(|| InterruptDispatcher::new());
    INTERRUPT_DISPATCHER.get().unwrap()
}

/* ╔═════════════════════════════════════════════════════════════════════════╗
   ║ Device driver instances.                                                ║
   ║ We currently do not have a device driver framework, so all driver       ║
   ║ instances are created here.                                             ║
   ║ Most device drivers use reference counting, which will (hopefully)      ║
   ║ make it easier to integrate them into a dynamic driver framework later. ║
   ║ Our current plan is to use the name service for holding driver          ║
   ║ instances, allowing us to load/unload device drivers at runtime.        ║
   ╚═════════════════════════════════════════════════════════════════════════╝ */

/// Advanced Programmable Interrupt Controller.
/// The APIC consists of an IO-APIC for device interrupts and one Local APIC per core.
/// The Local APIC is used to send inter-processor interrupts (IPIs) and to receive interrupts from the IO-APIC.
static APIC: Once<Apic> = Once::new();

pub fn init_apic() {
    APIC.call_once(|| Apic::new());
}

pub fn apic() -> &'static Apic {
    APIC.get().expect("Trying to access APIC before initialization!")
}

/// Programmable Interval Timer.
/// The timer generates an interrupt each millisecond to keep track of the system time.
/// In the future, we will probably replace it with the HPET or TSC.
static TIMER: Once<Arc<Timer>> = Once::new();

pub fn timer() -> Arc<Timer> {
    TIMER.call_once(|| Arc::new(Timer::new()));
    Arc::clone(TIMER.get().unwrap())
}

/// PC Speaker.
/// A very simple device that generate square waves at a certain frequency, thus creating beep sounds.
static SPEAKER: Once<Arc<Speaker>> = Once::new();

pub fn speaker() -> Arc<Speaker> {
    SPEAKER.call_once(|| Arc::new(Speaker::new()));
    Arc::clone(SPEAKER.get().unwrap())
}

/// Serial Port.
/// Currently only one serial port is initialized. Once we have a driver framework, multiple serial ports can be supported.
/// At the moment, the serial port is only used to print kernel log messages.
static SERIAL_PORT: Once<Arc<SerialPort>> = Once::new();

pub fn init_serial_port() {
    let mut serial: Option<SerialPort> = None;
    if serial::check_port(ComPort::Com1) {
        serial = Some(SerialPort::new(ComPort::Com1, BaudRate::Baud115200, 128));
    } else if serial::check_port(ComPort::Com2) {
        serial = Some(SerialPort::new(ComPort::Com2, BaudRate::Baud115200, 128));
    } else if serial::check_port(ComPort::Com3) {
        serial = Some(SerialPort::new(ComPort::Com3, BaudRate::Baud115200, 128));
    } else if serial::check_port(ComPort::Com4) {
        serial = Some(SerialPort::new(ComPort::Com4, BaudRate::Baud115200, 128));
    }

    if serial.is_some() {
        SERIAL_PORT.call_once(|| Arc::new(serial.unwrap()));
    }
}

pub fn serial_port() -> Option<Arc<SerialPort>> {
    match SERIAL_PORT.get() {
        Some(port) => Some(Arc::clone(port)),
        None => None,
    }
}

/// Terminal.
/// The terminal is the main input/output device of the kernel. It can print text to the screen and
/// reads keyboard input. Applications can use the 'read' system call to get keyboard input from the terminal.
static TERMINAL: Once<Arc<dyn Terminal>> = Once::new();

pub fn init_terminal(buffer: *mut u8, pitch: u32, width: u32, height: u32, bpp: u8) {
    let lfb_terminal = Arc::new(LFBTerminal::new(buffer, pitch, width, height, bpp));
    lfb_terminal.clear();
    TERMINAL.call_once(|| lfb_terminal);

    scheduler().ready(Thread::new_kernel_thread(|| {
        let mut cursor_thread = CursorThread::new(terminal());
        cursor_thread.run();
    }));
}

pub fn terminal_initialized() -> bool {
    TERMINAL.get().is_some()
}

<<<<<<< HEAD
pub fn buffered_lfb() -> &'static Mutex<BufferedLFB> {
    BUFFERED_LFB.get()
        .expect("Trying to access buffered LFB before initialization!")
}

#[no_mangle]
pub extern "C" fn tss_set_rsp0(rsp0: u64) {
    tss().lock().privilege_stack_table[0] = VirtAddr::new(rsp0);
=======
pub fn terminal() -> Arc<dyn Terminal> {
    let terminal = TERMINAL.get().expect("Trying to access terminal before initialization!");
    Arc::clone(terminal)
>>>>>>> ee0cf67c
}

/// PS/2 Controller.
/// Used to access PS/2 devices like the keyboard or mouse. Currently only the keyboard is supported.
static PS2: Once<Arc<PS2>> = Once::new();

pub fn keyboard() -> Arc<Keyboard> {
    PS2.call_once(|| {
        let mut ps2 = PS2::new();
        match ps2.init_controller() {
            Ok(_) => {
                match ps2.init_keyboard() {
                    Ok(_) => {}
                    Err(error) => error!("Keyboard initialization failed: {:?}", error)
                }
            }
            Err(error) => error!("PS/2 controller initialization failed: {:?}", error)
        }

        Arc::new(ps2)
    });

    PS2.get().expect("Trying to access PS/2 devices before initialization!").keyboard()
}

/// PCI Bus.
/// Used to access PCI devices.
/// 'boot.rs' call 'init_pci()' to scan the PCI bus and initialize this struct.
static PCI: Once<PciBus> = Once::new();

pub fn init_pci() {
    PCI.call_once(|| PciBus::scan());
}

pub fn pci_bus() -> &'static PciBus {
    PCI.get().expect("Trying to access PCI bus before initialization!")
}<|MERGE_RESOLUTION|>--- conflicted
+++ resolved
@@ -14,11 +14,7 @@
 #![feature(fmt_internals)]
 #![feature(abi_x86_interrupt)]
 #![feature(trait_upcasting)]
-<<<<<<< HEAD
-#![feature(strict_provenance)]
-=======
 #![feature(ptr_metadata)]
->>>>>>> ee0cf67c
 #![allow(internal_features)]
 #![no_std]
 
@@ -36,15 +32,15 @@
 use crate::log::Logger;
 use crate::process::scheduler::Scheduler;
 use crate::process::thread::Thread;
-use graphic::buffered_lfb::BufferedLFB;
-use graphic::lfb::LFB;
+use core::fmt::Arguments;
 use core::panic::PanicInfo;
-use ::log::error;
+use ::log::{error, Level, Log, Record};
 use acpi::AcpiTables;
 use multiboot2::ModuleTag;
 use spin::{Mutex, Once, RwLock};
 use tar_no_std::TarArchiveRef;
-use uefi::table::{Runtime, SystemTable};
+use graphic::buffered_lfb::BufferedLFB;
+use graphic::lfb::LFB;
 use x86_64::structures::gdt::GlobalDescriptorTable;
 use x86_64::structures::idt::InterruptDescriptorTable;
 use x86_64::structures::paging::frame::PhysFrameRange;
@@ -77,9 +73,6 @@
 
 #[panic_handler]
 fn panic(info: &PanicInfo) -> ! {
-<<<<<<< HEAD
-    error!("{}", info.message().unwrap());
-=======
     if terminal_initialized() {
         println!("Panic: {}", info);
     } else {
@@ -92,24 +85,8 @@
 
         logger().log(&record);
     }
->>>>>>> ee0cf67c
 
     loop {}
-}
-
-
-/// SystemTable<Runtime> is not Send + Sync, so we need to wrap it in a struct that is.
-struct EfiSystemTable {
-    table: RwLock<SystemTable<Runtime>>,
-}
-
-unsafe impl Send for EfiSystemTable {}
-unsafe impl Sync for EfiSystemTable {}
-
-impl EfiSystemTable {
-    const fn new(table: SystemTable<Runtime>) -> Self {
-        Self { table: RwLock::new(table) }
-    }
 }
 
 /* ╔═════════════════════════════════════════════════════════════════════════╗
@@ -117,6 +94,11 @@
    ║ These structures are need for the kernel to work. Since they only exist ║
    ║ once, they are shared as static lifetime references.                    ║
    ╚═════════════════════════════════════════════════════════════════════════╝ */
+
+/// Check if EFI system table (and thus runtime services) are available.
+pub fn efi_services_available() -> bool {
+    uefi::table::system_table_raw().is_some()
+}
 
 /// Global Descriptor Table.
 /// Needed to set up basic segmentation (flat model) and the TSS.
@@ -152,25 +134,6 @@
 
 pub fn core_local_storage() -> &'static Mutex<CoreLocalStorage> {
     &CORE_LOCAL_STORAGE
-}
-
-/// EFI System Table.
-/// Needed to access UEFI services. After the kernel takes control, only the UEFI runtime services are available.
-/// While these have not nearly as many functions as the boot services, we at least use them to get the current date and time.
-/// 'boot.rs' initializes this struct by calling 'init_efi_system_table()' after obtaining a reference to the system table from the bootloader.
-static EFI_SYSTEM_TABLE: Once<EfiSystemTable> = Once::new();
-
-static BUFFERED_LFB: Once<Mutex<BufferedLFB>> = Once::new();
-
-pub fn init_efi_system_table(table: SystemTable<Runtime>) {
-    EFI_SYSTEM_TABLE.call_once(|| EfiSystemTable::new(table));
-}
-
-pub fn efi_system_table() -> Option<&'static RwLock<SystemTable<Runtime>>> {
-    match EFI_SYSTEM_TABLE.get() {
-        Some(wrapper) => Some(&wrapper.table),
-        None => None,
-    }
 }
 
 /// ACPI Tables.
@@ -192,71 +155,8 @@
     });
 }
 
-<<<<<<< HEAD
-pub fn init_apic() {
-    APIC.call_once(|| Apic::new());
-}
-
-pub fn init_serial_port() {
-    let mut serial: Option<SerialPort> = None;
-    if serial::check_port(ComPort::Com1) {
-        serial = Some(SerialPort::new(ComPort::Com1));
-    } else if serial::check_port(ComPort::Com2) {
-        serial = Some(SerialPort::new(ComPort::Com2));
-    } else if serial::check_port(ComPort::Com3) {
-        serial = Some(SerialPort::new(ComPort::Com3));
-    } else if serial::check_port(ComPort::Com4) {
-        serial = Some(SerialPort::new(ComPort::Com4));
-    }
-
-    if serial.is_some() {
-        serial.as_mut().unwrap().init(128, BaudRate::Baud115200);
-        SERIAL_PORT.call_once(|| serial.unwrap());
-    }
-}
-
-pub fn init_terminal(buffer: *mut u8, pitch: u32, width: u32, height: u32, bpp: u8) {
-    let terminal = LFBTerminal::new(buffer, pitch, width, height, bpp);
-    terminal.clear();
-    TERMINAL.call_once(|| terminal);
-
-    scheduler().ready(Thread::new_kernel_thread(|| {
-        let mut cursor_thread = CursorThread::new(&TERMINAL.get().unwrap());
-        cursor_thread.run();
-    }));
-}
-
-pub fn init_lfb(buffer: *mut u8, pitch: u32, width: u32, height: u32, bpp: u8) {
-    BUFFERED_LFB.call_once(|| Mutex::new(
-        BufferedLFB::new(
-            LFB::new(buffer, pitch, width, height, bpp)
-        )
-    ));
-}
-
-pub fn init_keyboard_and_mouse() {
-    PS2.call_once(|| {
-        let mut ps2 = PS2::new();
-        match ps2.init_controller() {
-            Ok(_) => {
-                match ps2.init_keyboard() {
-                    Ok(_) => {}
-                    Err(error) => error!("Keyboard initialization failed: {:?}", error)
-                };
-                match ps2.init_mouse() {
-                    Ok(_) => {}
-                    Err(error) => error!("Mouse initialization failed: {:?}", error)
-                };
-            }
-            Err(error) => error!("PS/2 controller initialization failed: {:?}", error)
-        }
-
-        return ps2;
-    });
-=======
 pub fn acpi_tables() -> &'static Mutex<AcpiTables<AcpiHandler>> {
     ACPI_TABLES.get().expect("Trying to access ACPI tables before initialization!")
->>>>>>> ee0cf67c
 }
 
 /// Initial Ramdisk.
@@ -400,6 +300,21 @@
     }
 }
 
+static BUFFERED_LFB: Once<Mutex<BufferedLFB>> = Once::new();
+
+pub fn init_lfb(buffer: *mut u8, pitch: u32, width: u32, height: u32, bpp: u8) {
+    BUFFERED_LFB.call_once(|| Mutex::new(
+        BufferedLFB::new(
+            LFB::new(buffer, pitch, width, height, bpp)
+        )
+    ));
+}
+
+pub fn buffered_lfb() -> &'static Mutex<BufferedLFB> {
+    BUFFERED_LFB.get()
+        .expect("Trying to access buffered LFB before initialization!")
+}
+
 /// Terminal.
 /// The terminal is the main input/output device of the kernel. It can print text to the screen and
 /// reads keyboard input. Applications can use the 'read' system call to get keyboard input from the terminal.
@@ -420,27 +335,16 @@
     TERMINAL.get().is_some()
 }
 
-<<<<<<< HEAD
-pub fn buffered_lfb() -> &'static Mutex<BufferedLFB> {
-    BUFFERED_LFB.get()
-        .expect("Trying to access buffered LFB before initialization!")
-}
-
-#[no_mangle]
-pub extern "C" fn tss_set_rsp0(rsp0: u64) {
-    tss().lock().privilege_stack_table[0] = VirtAddr::new(rsp0);
-=======
 pub fn terminal() -> Arc<dyn Terminal> {
     let terminal = TERMINAL.get().expect("Trying to access terminal before initialization!");
     Arc::clone(terminal)
->>>>>>> ee0cf67c
 }
 
 /// PS/2 Controller.
 /// Used to access PS/2 devices like the keyboard or mouse. Currently only the keyboard is supported.
 static PS2: Once<Arc<PS2>> = Once::new();
 
-pub fn keyboard() -> Arc<Keyboard> {
+pub fn keyboard() -> Option<Arc<Keyboard>> {
     PS2.call_once(|| {
         let mut ps2 = PS2::new();
         match ps2.init_controller() {
