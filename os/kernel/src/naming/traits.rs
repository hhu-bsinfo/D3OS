/* ╔═════════════════════════════════════════════════════════════════════════╗
   ║ Module: traits                                                          ║
   ╟─────────────────────────────────────────────────────────────────────────╢
   ║ All internal traits used within the naming service (ns).                ║
   ║   - FileSystem:      type and operations for a file system              ║
   ║   - NamedObject:     generic type of an object                          ║
   ║   - DirectoryObject: specifies all operations on a directory object     ║
   ║   - FileObject:      specifies all operations on a file object          ║
   ║   - PipeObject:      specifies all operations on a pipe object          ║
   ╟─────────────────────────────────────────────────────────────────────────╢
   ║ Author: Michael Schoettner, Univ. Duesseldorf, 05.09.2025               ║
   ╚═════════════════════════════════════════════════════════════════════════╝
*/


use alloc::sync::Arc;
use core::fmt::{self, Debug};
use core::result::Result;

use super::stat::{Mode, Stat};
use naming::shared_types::{OpenOptions, DirEntry};
use syscall::return_vals::Errno;

/// FileSystem operations
pub trait FileSystem: Send + Sync {
    fn root_dir(&self) -> Arc<dyn DirectoryObject>;
}

/// File object operations
pub trait FileObject: Debug + Send + Sync {
    fn stat(&self) -> Result<Stat, Errno>;
    fn read(&self, _buf: &mut [u8], _offset: usize, _options: OpenOptions) -> Result<usize, Errno>;
    fn write(&self, _buf: &[u8], _offset: usize, _options: OpenOptions) -> Result<usize, Errno>;
}

<<<<<<< HEAD
/// Pipe object operations
pub trait PipeObject: Debug + Send + Sync {
    fn open(&self, flags: OpenOptions) -> Result<usize, Errno>;
    fn stat(&self) -> Result<Stat, Errno>;
    fn read(&self, _buf: &mut [u8], _offset: usize, _options: OpenOptions) -> Result<usize, Errno>;
    fn write(&self, _buf: &[u8], _offset: usize, _options: OpenOptions) -> Result<usize, Errno>;
 }

=======
pub enum PseudoType {
    Socket,
    Pipe,
    // ...
}

pub trait PseudoFileObject : Send + Sync {
    fn read(&self, _buf: &mut [u8]) -> Result<usize, Errno> {
        Err(Errno::EBADF)
    }

    fn write(&self, _buf: &[u8]) -> Result<usize, Errno> {
        Err(Errno::EBADF)
    }

    fn pseudo_type(&self) -> PseudoType;
}

// TODO: this isn't enforced yet !
unsafe impl Send for PseudoFile {}
unsafe impl Sync for PseudoFile {}

pub struct PseudoFile {
    pub ops: Arc<dyn PseudoFileObject>,
    pub private_data: *const ()
}
>>>>>>> c78717bf

/// Directory object operations
pub trait DirectoryObject: Debug + Send + Sync {
    fn lookup(&self, name: &str) -> Result<NamedObject, Errno>;
    fn create_file(&self, _name: &str, _mode: Mode) -> Result<NamedObject, Errno>;
    fn create_dir(&self, _name: &str, _mode: Mode) -> Result<NamedObject, Errno>;
    fn create_pipe(&self, _name: &str, _mode: Mode) -> Result<NamedObject, Errno>;
    #[allow(dead_code)]
    fn stat(&self) -> Result<Stat, Errno>;
    fn readdir(&self, index: usize) -> Result<Option<DirEntry>, Errno>;
}

/// A named object.
#[derive(Clone)]
pub enum NamedObject {
    FileObject(Arc<dyn FileObject>),
    PipeObject(Arc<dyn PipeObject>),
    DirectoryObject(Arc<dyn DirectoryObject>),
    PseudoFileObject(Arc<PseudoFile>)
}

impl NamedObject {
    /// Unwraps as a file. If it's not, returns `Errno::EBADF`.
    pub fn as_file(&self) -> Result<&Arc<dyn FileObject>, Errno> {
        match self {
            NamedObject::FileObject(file) => Ok(file),
            _ => Err(Errno::EBADF),
        }
    }

    /// Unwraps as a pipe. If it's not, returns `Errno::EBADF`.
    pub fn as_pipe(&self) -> Result<&Arc<dyn PipeObject>, Errno> {
        match self {
            NamedObject::PipeObject(pipe) => Ok(pipe),
            _ => Err(Errno::EBADF),
        }
    }

    /// Unwraps as a directory. If it's not, returns `Errno::EBADF`.
    pub fn as_dir(&self) -> Result<&Arc<dyn DirectoryObject>, Errno> {
        match self {
            NamedObject::DirectoryObject(dir) => Ok(dir),
            _ => Err(Errno::EBADF),
        }
    }
<<<<<<< HEAD
    
=======

    pub fn as_pseudo(&self) -> Result<&Arc<PseudoFile>, Errno> {
        match self {
            NamedObject::PseudoFileObject(file) => Ok(file),
            _ => Err(Errno::EBADF),
        }
    }

>>>>>>> c78717bf
    /// Returns `true` if it's a file.
    #[allow(dead_code)]
    pub fn is_file(&self) -> bool {
        matches!(self, NamedObject::FileObject(_))
    }

    /// Returns `true` if it's a pipe.
    #[allow(dead_code)]
    pub fn is_pipe(&self) -> bool {
        matches!(self, NamedObject::PipeObject(_))
    }

    /// Returns `true` if it's a directory.
    pub fn is_dir(&self) -> bool {
        matches!(self, NamedObject::DirectoryObject(_))
    }
    
    pub fn is_pseudo(&self) -> bool {
        matches!(self, NamedObject::PseudoFileObject(_))
    } 
}

impl fmt::Debug for NamedObject {
    fn fmt(&self, f: &mut fmt::Formatter<'_>) -> fmt::Result {
        match self {
            NamedObject::FileObject(file) => fmt::Debug::fmt(file, f),
            NamedObject::PipeObject(pipe) => fmt::Debug::fmt(pipe, f),
            NamedObject::DirectoryObject(dir) => fmt::Debug::fmt(dir, f),
            _ => Ok(())
        }
    }
}

impl From<Arc<dyn FileObject>> for NamedObject {
    fn from(file: Arc<dyn FileObject>) -> Self {
        NamedObject::FileObject(file)
    }
}

impl From<Arc<dyn PipeObject>> for NamedObject {
    fn from(pipe: Arc<dyn PipeObject>) -> Self {
        NamedObject::PipeObject(pipe)
    }
}

impl From<Arc<dyn DirectoryObject>> for NamedObject {
    fn from(dir: Arc<dyn DirectoryObject>) -> Self {
        NamedObject::DirectoryObject(dir)
    }
}

pub fn as_named_object(dir: Arc<dyn DirectoryObject>) -> NamedObject {
    NamedObject::DirectoryObject(dir)
}
<|MERGE_RESOLUTION|>--- conflicted
+++ resolved
@@ -33,7 +33,6 @@
     fn write(&self, _buf: &[u8], _offset: usize, _options: OpenOptions) -> Result<usize, Errno>;
 }
 
-<<<<<<< HEAD
 /// Pipe object operations
 pub trait PipeObject: Debug + Send + Sync {
     fn open(&self, flags: OpenOptions) -> Result<usize, Errno>;
@@ -42,7 +41,6 @@
     fn write(&self, _buf: &[u8], _offset: usize, _options: OpenOptions) -> Result<usize, Errno>;
  }
 
-=======
 pub enum PseudoType {
     Socket,
     Pipe,
@@ -69,7 +67,6 @@
     pub ops: Arc<dyn PseudoFileObject>,
     pub private_data: *const ()
 }
->>>>>>> c78717bf
 
 /// Directory object operations
 pub trait DirectoryObject: Debug + Send + Sync {
@@ -115,9 +112,6 @@
             _ => Err(Errno::EBADF),
         }
     }
-<<<<<<< HEAD
-    
-=======
 
     pub fn as_pseudo(&self) -> Result<&Arc<PseudoFile>, Errno> {
         match self {
@@ -126,7 +120,6 @@
         }
     }
 
->>>>>>> c78717bf
     /// Returns `true` if it's a file.
     #[allow(dead_code)]
     pub fn is_file(&self) -> bool {
