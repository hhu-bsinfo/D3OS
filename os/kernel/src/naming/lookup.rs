/* ╔═════════════════════════════════════════════════════════════════════════╗
   ║ Module: lookup                                                          ║
   ╟─────────────────────────────────────────────────────────────────────────╢
   ║ Lookup functions.                                                       ║
   ╟─────────────────────────────────────────────────────────────────────────╢
   ║ Author: Michael Schoettner, Univ. Duesseldorf, 25.8.2025                ║
   ╚═════════════════════════════════════════════════════════════════════════╝
*/
use alloc::string::String;
use alloc::vec::Vec;
use alloc::sync::Arc;
use super::api::ROOT;
use super::traits;
use super::traits::{NamedObject, DirectoryObject};
use syscall::return_vals::Errno;

/// Resolves an absolute path into an `DirectoryLike`
pub(super) fn lookup_dir(path: &String) -> Result<Arc<dyn DirectoryObject>, Errno> {
    match lookup_named_object(path)? {
        NamedObject::DirectoryObject(dir) => Ok(dir),
<<<<<<< HEAD
        NamedObject::FileObject(_) => Err(Errno::ENOTDIR),
        NamedObject::PipeObject(_) => Err(Errno::ENOTDIR),
=======
        NamedObject::FileObject(_) | NamedObject::PseudoFileObject(_) => Err(Errno::ENOTDIR),
>>>>>>> c78717bf
    }
}

/// Resolves absolute `path` into a named object. \
/// Returns `Ok(NamedObject)` or `Err`
pub(super) fn lookup_named_object(path: &str) -> Result<NamedObject, Errno> {
    let mut found_named_object;

    if check_absolute_path(path) {
        if path == "/" {
            found_named_object = traits::as_named_object(ROOT.get().unwrap().root_dir());
            return Ok(found_named_object);
        }
        let mut components: Vec<&str> = path.split("/").collect();
        components.remove(0); // remove empty string at position 0

        // get root directory and open the desired file
        let mut current_dir = ROOT.get().unwrap().root_dir();
        let mut len = components.len();
        let mut found;
        for component in &components {
            found = current_dir.lookup(component);
            if found.is_err() {
                return Err(Errno::ENOENT);
            }
            found_named_object = found.unwrap();

            // if not last component, this must be a directory
            if len > 1 {
                if !found_named_object.is_dir() {
                    return Err(Errno::ENOENT);
                }
                current_dir = found_named_object.as_dir().unwrap().clone();
            // if this is the last component, this must be a file or directory (see flags)
            } else {
                return Ok(found_named_object.clone());
            }
            len -= 1;
        }
    }
    Err(Errno::ENOENT)
}

/// Helper function for checking if `path` is an abolute path
fn check_absolute_path(path: &str) -> bool {
    if let Some(pos) = path.find('/') {
        if pos == 0 {
            return true;
        }
    }
    false
}<|MERGE_RESOLUTION|>--- conflicted
+++ resolved
@@ -18,12 +18,9 @@
 pub(super) fn lookup_dir(path: &String) -> Result<Arc<dyn DirectoryObject>, Errno> {
     match lookup_named_object(path)? {
         NamedObject::DirectoryObject(dir) => Ok(dir),
-<<<<<<< HEAD
         NamedObject::FileObject(_) => Err(Errno::ENOTDIR),
         NamedObject::PipeObject(_) => Err(Errno::ENOTDIR),
-=======
-        NamedObject::FileObject(_) | NamedObject::PseudoFileObject(_) => Err(Errno::ENOTDIR),
->>>>>>> c78717bf
+        NamedObject::PseudoFileObject(_) => Err(Errno::ENOTDIR),
     }
 }
 
