/* ╔═════════════════════════════════════════════════════════════════════════╗
   ║ Module: sys_vmem                                                        ║
   ╟─────────────────────────────────────────────────────────────────────────╢
   ║ Descr.: All system calls related to virtual memory management.          ║
   ╟─────────────────────────────────────────────────────────────────────────╢
   ║ Author: Fabian Ruhland & Michael Schoettner, 24.5.2025, HHU             ║
   ╚═════════════════════════════════════════════════════════════════════════╝
*/
<<<<<<< HEAD
use multiboot2::FramebufferTag;
use spin::once::Once;
use x86_64::structures::paging::frame::PhysFrameRange;
use x86_64::{PhysAddr, VirtAddr};
use x86_64::structures::paging::{Page, PageTableFlags, PhysFrame};
use graphic::lfb::FramebufferInfo;
=======

use alloc::sync::Arc;
use x86_64::VirtAddr;
use x86_64::structures::paging::{Page, PageTableFlags};

>>>>>>> c78717bf
use crate::memory::vma::VmaType;
use crate::memory::{MemorySpace, PAGE_SIZE};
use crate::process_manager;
use syscall::return_vals::Errno;
use mm::MmapFlags;

static FB_INFO: Once<FramebufferInfo> = Once::new();

pub fn init_fb_info(tag: &FramebufferTag) {
    FB_INFO.call_once(|| {
        let start = PhysAddr::new(tag.address());

        FramebufferInfo {
            addr: start.as_u64(),
            width: tag.width(),
            height: tag.height(),
            pitch: tag.pitch(),
            bpp: tag.bpp()
        }
    });
}

/// Map memory to a process.
///
/// This just sets up the VMA, no page tables are created yet.
/// This happens later on on page faults.
<<<<<<< HEAD
pub extern "sysv64" fn sys_map_memory(start: usize, size: usize) -> isize {
=======
/// 
/// supports populating (aka fault in directly), which reduces overhead for larger buffers
pub fn sys_map_memory(start: usize, size: usize, options: usize) -> isize {
>>>>>>> c78717bf
    let process = process_manager().read().current_process();

    let m_flags = MmapFlags::from_bits_truncate(options as u8);

    let start_page = if m_flags.contains(MmapFlags::ALLOC_AT) {
        let start_addr = VirtAddr::new(start.try_into().unwrap());
        Some(Page::containing_address(start_addr))
    } else {
        None
    };

    let num_pages = size.div_ceil(PAGE_SIZE);

    let (vma_type, vma_tag) = if m_flags.contains(MmapFlags::ANONYMOUS) {
        (VmaType::Anonymous, "anon")
    } else {
        (VmaType::Heap, "heap")
    };

    let vma = process.virtual_address_space.alloc_vma(
        start_page,
        num_pages as u64,
        MemorySpace::User,
        vma_type,
        vma_tag,
    );

    let Some(vma_u) = vma else {
        return Errno::EUNKN as isize;
    };

    if m_flags.contains(MmapFlags::POPULATE) {
        let complete_range = vma_u.range();
        process.virtual_address_space.map_partial_vma(
            &vma_u, 
            complete_range, 
            MemorySpace::User, 
            PageTableFlags::PRESENT | PageTableFlags::WRITABLE | PageTableFlags::USER_ACCESSIBLE);
    }
<<<<<<< HEAD
}

pub extern "sysv64" fn sys_map_frame_buffer(fb_info_user: *mut FramebufferInfo) -> isize {
    let process = process_manager().read().current_process();

    let fb_info = FB_INFO.get().unwrap();
    let size = fb_info.height * fb_info.pitch;
    let num_pages = size.div_ceil(PAGE_SIZE as u32) as u64;
    let start_frame = PhysFrame::from_start_address(PhysAddr::new(fb_info.addr)).unwrap();
    let end_frame = start_frame + num_pages;

    let vma = process.virtual_address_space.alloc_vma(
        None,
        num_pages,
        MemorySpace::User,
        VmaType::DeviceMemory,
        "framebuffer",
    );
    if vma.is_none() {
        return Errno::EUNKN as isize
    }

    let res = process.virtual_address_space.map_pfr_for_vma(
        vma.as_ref().unwrap(),
        PhysFrameRange{ start: start_frame, end: end_frame },
        PageTableFlags::PRESENT | PageTableFlags::WRITABLE | PageTableFlags::USER_ACCESSIBLE | PageTableFlags::NO_CACHE);
    if res.is_err() {
        return Errno::EUNKN as isize;
    }

    unsafe {
        let fb_info_user = &mut *fb_info_user;
        fb_info_user.addr = vma.unwrap().start().as_u64();
        fb_info_user.width = fb_info.width;
        fb_info_user.height = fb_info.height;
        fb_info_user.pitch = fb_info.pitch;
        fb_info_user.bpp = fb_info.bpp;
    }

    0
=======

    vma_u.start().as_u64() as isize
>>>>>>> c78717bf
}<|MERGE_RESOLUTION|>--- conflicted
+++ resolved
@@ -6,20 +6,17 @@
    ║ Author: Fabian Ruhland & Michael Schoettner, 24.5.2025, HHU             ║
    ╚═════════════════════════════════════════════════════════════════════════╝
 */
-<<<<<<< HEAD
 use multiboot2::FramebufferTag;
 use spin::once::Once;
 use x86_64::structures::paging::frame::PhysFrameRange;
 use x86_64::{PhysAddr, VirtAddr};
 use x86_64::structures::paging::{Page, PageTableFlags, PhysFrame};
 use graphic::lfb::FramebufferInfo;
-=======
 
 use alloc::sync::Arc;
 use x86_64::VirtAddr;
 use x86_64::structures::paging::{Page, PageTableFlags};
 
->>>>>>> c78717bf
 use crate::memory::vma::VmaType;
 use crate::memory::{MemorySpace, PAGE_SIZE};
 use crate::process_manager;
@@ -46,13 +43,9 @@
 ///
 /// This just sets up the VMA, no page tables are created yet.
 /// This happens later on on page faults.
-<<<<<<< HEAD
-pub extern "sysv64" fn sys_map_memory(start: usize, size: usize) -> isize {
-=======
 /// 
 /// supports populating (aka fault in directly), which reduces overhead for larger buffers
-pub fn sys_map_memory(start: usize, size: usize, options: usize) -> isize {
->>>>>>> c78717bf
+pub extern "sysv64" fn sys_map_memory(start: usize, size: usize, options: usize) -> isize {
     let process = process_manager().read().current_process();
 
     let m_flags = MmapFlags::from_bits_truncate(options as u8);
@@ -92,7 +85,8 @@
             MemorySpace::User, 
             PageTableFlags::PRESENT | PageTableFlags::WRITABLE | PageTableFlags::USER_ACCESSIBLE);
     }
-<<<<<<< HEAD
+
+    vma_u.start().as_u64() as isize
 }
 
 pub extern "sysv64" fn sys_map_frame_buffer(fb_info_user: *mut FramebufferInfo) -> isize {
@@ -133,8 +127,4 @@
     }
 
     0
-=======
-
-    vma_u.start().as_u64() as isize
->>>>>>> c78717bf
 }