--- conflicted
+++ resolved
@@ -11,11 +11,6 @@
 
 use crate::memory::vmm::{VirtualMemoryArea, VmaType};
 use crate::process_manager;
-<<<<<<< HEAD
-use x86_64::structures::paging::PageTableFlags;
-use log::{LevelFilter, debug, info, warn};
-=======
->>>>>>> 526be873
 
 
 /// Map memory to a process.
@@ -30,17 +25,5 @@
     // insert it into the process, this checks if it's free
     process.virtual_address_space.add_vma(area);
     
-<<<<<<< HEAD
-    info!("sys_map_user_heap");
-    let l = crate::memory::frames::phys_limit();
-    info!("phys_limit: {:?}", l);
-    process.virtual_address_space.dump(process.id());
-
-
-
-    process.virtual_address_space.map(heap_area.range(), MemorySpace::User, PageTableFlags::PRESENT | PageTableFlags::WRITABLE | PageTableFlags::USER_ACCESSIBLE, VmaType::Heap, "");
-    heap_start.as_u64() as isize
-=======
     0
->>>>>>> 526be873
 }
