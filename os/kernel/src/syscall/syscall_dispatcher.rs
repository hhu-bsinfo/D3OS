--- conflicted
+++ resolved
@@ -15,8 +15,6 @@
 use x86_64::registers::model_specific::{KernelGsBase, LStar, SFMask, Star};
 use x86_64::structures::gdt::SegmentSelector;
 use x86_64::{PrivilegeLevel, VirtAddr};
-<<<<<<< HEAD
-=======
 use crate::syscall::sys_vmem::sys_map_memory;
 use crate::syscall::sys_time::{sys_get_date, sys_get_system_time, sys_set_date, sys_get_time_us};
 use crate::syscall::sys_concurrent::{sys_process_execute_binary, sys_process_exit, sys_process_id, sys_thread_create, sys_thread_exit,
@@ -25,7 +23,6 @@
 use crate::syscall::sys_uverbs::sys_uverbs_ctl;
 use crate::syscall::sys_net::{sys_socket_bind, sys_socket, sys_socket_close, sys_socket_connect};
 use crate::syscall::sys_naming::*;
->>>>>>> c78717bf
 
 use crate::{core_local_storage, tss};
 use log::info;
@@ -155,7 +152,6 @@
                 sys_readdir as *const _,
                 sys_cwd as *const _,
                 sys_cd as *const _,
-<<<<<<< HEAD
                 sys_sock_open as *const _,
                 sys_sock_bind as *const _,
                 sys_sock_accept as *const _,
@@ -171,14 +167,12 @@
                 sys_read_keyboard as *const _,
                 sys_map_build_info as *const _,
                 sys_log as *const _,
-=======
                 sys_uverbs_ctl as *const _,
                 sys_socket as *const _,
                 sys_socket_connect as *const _,
                 sys_socket_bind as *const _,
                 sys_socket_close as *const _,
                 sys_get_time_us as *const _,
->>>>>>> c78717bf
             ],
         }
     }
