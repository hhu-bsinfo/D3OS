<<<<<<< HEAD
use crate::syscall::{
    sys_get_date, sys_get_graphic_resolution, sys_get_system_time, sys_log_serial,
    sys_map_user_heap, sys_process_execute_binary, sys_process_exit, sys_process_id, sys_read,
    sys_set_date, sys_thread_create, sys_thread_exit, sys_thread_id, sys_thread_join,
    sys_thread_sleep, sys_thread_switch, sys_write, sys_write_graphic,
};
use core::arch::asm;
=======
/* ╔═════════════════════════════════════════════════════════════════════════╗
   ║ Module: syscall_dispatcher                                              ║
   ╟─────────────────────────────────────────────────────────────────────────╢
   ║ Descr.: Low-level dispatcher for system calls.                          ║
   ╟─────────────────────────────────────────────────────────────────────────╢
   ║ Author: Fabian Ruhland, 15.9.2024, HHU                                  ║
   ╚═════════════════════════════════════════════════════════════════════════╝
*/
use core::arch::{asm, naked_asm};
use core::mem::size_of;
use core::ops::Deref;
use core::ptr;
>>>>>>> ee0cf67c
use syscall::NUM_SYSCALLS;
use x86_64::registers::control::{Efer, EferFlags};
use x86_64::registers::model_specific::{KernelGsBase, LStar, Star};
use x86_64::structures::gdt::SegmentSelector;
use x86_64::{PrivilegeLevel, VirtAddr};
<<<<<<< HEAD
=======
use crate::syscall::sys_vmem::sys_map_user_heap;
use crate::syscall::sys_time::{sys_get_date, sys_get_system_time, sys_set_date, };
use crate::syscall::sys_concurrent::{sys_process_execute_binary, sys_process_exit, sys_process_id, sys_thread_create, sys_thread_exit,
    sys_thread_id, sys_thread_join, sys_thread_sleep, sys_thread_switch,};
use crate::syscall::sys_terminal::{sys_terminal_read, sys_terminal_write};
use crate::syscall::sys_naming::sys_mkdir;

use crate::{core_local_storage, tss};

pub const CORE_LOCAL_STORAGE_TSS_RSP0_PTR_INDEX: u64 = 0x00;
pub const CORE_LOCAL_STORAGE_USER_RSP_INDEX: u64 = 0x08;

#[repr(C, packed)]
pub struct CoreLocalStorage {
    tss_rsp0_ptr: VirtAddr,
    user_rsp: VirtAddr,
}

impl CoreLocalStorage {
    pub const fn new() -> Self {
        Self {
            tss_rsp0_ptr: VirtAddr::zero(),
            user_rsp: VirtAddr::zero(),
        }
    }
}
>>>>>>> ee0cf67c

pub fn init() {
    // Enable system call extensions
    unsafe { Efer::update(|flags| flags.set(EferFlags::SYSTEM_CALL_EXTENSIONS, true)) }

    // Set code and stack segments for syscall
    let cs_syscall = SegmentSelector::new(1, PrivilegeLevel::Ring0);
    let ss_syscall = SegmentSelector::new(2, PrivilegeLevel::Ring0);
    let cs_sysret = SegmentSelector::new(4, PrivilegeLevel::Ring3);
    let ss_sysret = SegmentSelector::new(3, PrivilegeLevel::Ring3);

    if let Err(err) = Star::write(cs_sysret, ss_sysret, cs_syscall, ss_syscall) {
        panic!(
            "System Call: Failed to initialize STAR register (Error: {})",
            err
        )
    }

    // Set rip for syscall
    LStar::write(VirtAddr::new(syscall_handler as u64));

    // Initialize core local storage (accessible via 'swapgs')
    let mut core_local_storage = core_local_storage().lock();
    core_local_storage.tss_rsp0_ptr =
        VirtAddr::new(ptr::from_ref(tss().lock().deref()) as u64 + size_of::<u32>() as u64);
    KernelGsBase::write(VirtAddr::new(
        ptr::from_ref(core_local_storage.deref()) as u64
    ));
}

#[unsafe(no_mangle)]
pub static SYSCALL_TABLE: SyscallTable = SyscallTable::new();

#[repr(C, align(64))]
pub struct SyscallTable {
    handle: [*const usize; NUM_SYSCALLS],
}

impl SyscallTable {
    pub const fn new() -> Self {
        SyscallTable {
            handle: [
                sys_terminal_read as *const _,
                sys_terminal_write as *const _,
                sys_map_user_heap as *const _,
                sys_process_execute_binary as *const _,
                sys_process_id as *const _,
                sys_process_exit as *const _,
                sys_thread_create as *const _,
                sys_thread_id as *const _,
                sys_thread_switch as *const _,
                sys_thread_sleep as *const _,
                sys_thread_join as *const _,
                sys_thread_exit as *const _,
                sys_get_system_time as *const _,
                sys_get_date as *const _,
                sys_set_date as *const _,
<<<<<<< HEAD
                sys_write_graphic as *const _,
                sys_get_graphic_resolution as *const _,
                sys_log_serial as *const _,
=======
                sys_mkdir as *const _,
>>>>>>> ee0cf67c
            ],
        }
    }
}

unsafe impl Send for SyscallTable {}
unsafe impl Sync for SyscallTable {}

#[naked]
#[unsafe(no_mangle)]
#[allow(unsafe_op_in_unsafe_fn)]
///
/// Description: \
///    This functions does not take any parameters per its declaration,
///    but in reality, it takes at least the system call ID in rax
///    and may take additional parameters for the system call in `rdi`, `rsi` ... \
///    See AMD64 ABI. 
///
/// Return: \
///    Two values in `rax`, `rdx` to reconstruct `Result`in user mode
unsafe extern "C" fn syscall_handler() {
    naked_asm!(
    // We are now in ring 0, but still on the user stack
    // Disable interrupts until we have switched to kernel stack
    "cli",

    // Switch to kernel stack
    "swapgs", // Setup core local storage access via gs base
    "mov gs:[{CORE_LOCAL_STORAGE_USER_RSP_INDEX}], rsp", // Temporarily store user rip in core local storage
    "mov rsp, gs:[{CORE_LOCAL_STORAGE_TSS_RSP0_PTR_INDEX}]", // Load pointer to rsp0 entry of tss from core local storage
    "mov rsp, [rsp]", // Dereference rsp0 pointer to switch to kernel stack
    "push gs:[{CORE_LOCAL_STORAGE_USER_RSP_INDEX}]", // Store user rip on kernel stack (core local storage might be overwritten, when a thread switch occurs during system call execution)
    "swapgs", // Restore gs base

    // Store registers (except rax, which is used for system call ID and return value)
    "push rbx",
    "push rcx", // Contains rip for returning to ring 3
    "push rdx", 
    "push rdi",
    "push rsi",
    "push r8",
    "push r9",
    "push r10",
    "push r11", // Contains eflags for returning to ring 3
    "push r12",
    "push r13",
    "push r14",
    "push r15",

    // copy 4th argument to rcx to adhere x86_64 ABI
    "mov rcx, r10",

    // Enable interrupts (we are now on the kernel stack and can handle them properly)
    "sti",

    // Check if system call ID is in bounds
    "cmp rax, {NUM_SYSCALLS}",
    "jge syscall_abort", // Panics and does not return

    // Call system call handler, corresponding to ID (in rax)
    "call syscall_disp",

    // Restore registers
    "pop r15",
    "pop r14",
    "pop r13",
    "pop r12",
    "pop r11", // Contains eflags for returning to ring 3
    "pop r10",
    "pop r9",
    "pop r8",
    "pop rsi",
    "pop rdi",
    "pop rdx",
    "pop rcx", // Contains rip for returning to ring 3
    "pop rbx",

    // Switch back to user stack
    "cli", // Disable interrupts, since we are still in Ring 0 and no interrupt handler should be called with the user stack
    "pop rsp", // Restore rsp from kernel stack,

    // Return to Ring 3
    // Interrupts will be enabled automatically, because eflags is restored from r11
    "sysretq",
    NUM_SYSCALLS = const NUM_SYSCALLS,
    CORE_LOCAL_STORAGE_TSS_RSP0_PTR_INDEX = const CORE_LOCAL_STORAGE_TSS_RSP0_PTR_INDEX,
    CORE_LOCAL_STORAGE_USER_RSP_INDEX = const CORE_LOCAL_STORAGE_USER_RSP_INDEX
    );
}

#[naked]
#[unsafe(no_mangle)]
#[allow(unsafe_op_in_unsafe_fn)]
unsafe extern "C" fn syscall_disp() {
    naked_asm!(
    "call [{SYSCALL_TABLE} + 8 * rax]",
    "ret",
    SYSCALL_TABLE = sym SYSCALL_TABLE
    );
}

#[unsafe(no_mangle)]
unsafe extern "C" fn syscall_abort() {
    let syscall_number: u64;

    unsafe {
        asm!(
        "mov {}, rax", out(reg) syscall_number
        );
    }

    panic!("System call with id [{}] does not exist!", syscall_number);
}<|MERGE_RESOLUTION|>--- conflicted
+++ resolved
@@ -1,12 +1,3 @@
-<<<<<<< HEAD
-use crate::syscall::{
-    sys_get_date, sys_get_graphic_resolution, sys_get_system_time, sys_log_serial,
-    sys_map_user_heap, sys_process_execute_binary, sys_process_exit, sys_process_id, sys_read,
-    sys_set_date, sys_thread_create, sys_thread_exit, sys_thread_id, sys_thread_join,
-    sys_thread_sleep, sys_thread_switch, sys_write, sys_write_graphic,
-};
-use core::arch::asm;
-=======
 /* ╔═════════════════════════════════════════════════════════════════════════╗
    ║ Module: syscall_dispatcher                                              ║
    ╟─────────────────────────────────────────────────────────────────────────╢
@@ -19,20 +10,18 @@
 use core::mem::size_of;
 use core::ops::Deref;
 use core::ptr;
->>>>>>> ee0cf67c
 use syscall::NUM_SYSCALLS;
 use x86_64::registers::control::{Efer, EferFlags};
 use x86_64::registers::model_specific::{KernelGsBase, LStar, Star};
 use x86_64::structures::gdt::SegmentSelector;
 use x86_64::{PrivilegeLevel, VirtAddr};
-<<<<<<< HEAD
-=======
 use crate::syscall::sys_vmem::sys_map_user_heap;
 use crate::syscall::sys_time::{sys_get_date, sys_get_system_time, sys_set_date, };
 use crate::syscall::sys_concurrent::{sys_process_execute_binary, sys_process_exit, sys_process_id, sys_thread_create, sys_thread_exit,
     sys_thread_id, sys_thread_join, sys_thread_sleep, sys_thread_switch,};
 use crate::syscall::sys_terminal::{sys_terminal_read, sys_terminal_write};
 use crate::syscall::sys_naming::sys_mkdir;
+use crate::syscall::sys_graphic::{sys_get_graphic_resolution, sys_write_graphic, sys_log_serial};
 
 use crate::{core_local_storage, tss};
 
@@ -53,7 +42,6 @@
         }
     }
 }
->>>>>>> ee0cf67c
 
 pub fn init() {
     // Enable system call extensions
@@ -111,13 +99,10 @@
                 sys_get_system_time as *const _,
                 sys_get_date as *const _,
                 sys_set_date as *const _,
-<<<<<<< HEAD
+                sys_mkdir as *const _,
                 sys_write_graphic as *const _,
                 sys_get_graphic_resolution as *const _,
                 sys_log_serial as *const _,
-=======
-                sys_mkdir as *const _,
->>>>>>> ee0cf67c
             ],
         }
     }
