--- conflicted
+++ resolved
@@ -1,402 +1,3 @@
-<<<<<<< HEAD
-use crate::memory::r#virtual::{VirtualMemoryArea, VmaType};
-use crate::memory::{MemorySpace, PAGE_SIZE};
-use crate::process::thread::Thread;
-use crate::{
-    buffered_lfb, efi_system_table, initrd, process_manager, ps2_devices, scheduler, terminal,
-    timer,
-};
-use alloc::format;
-use alloc::rc::Rc;
-use alloc::string::ToString;
-use chrono::{DateTime, Datelike, TimeDelta, Timelike};
-use core::f32::consts::PI;
-use core::mem::size_of;
-use core::ptr;
-use core::ptr::slice_from_raw_parts;
-use core::str::from_utf8;
-use drawer::{drawer::DrawerCommand, rect_data::RectData};
-use graphic::color::BLACK;
-use io::Application;
-use libm::Libm;
-use log::debug;
-use stream::InputStream;
-use uefi::table::runtime::{Time, TimeParams};
-use x86_64::structures::paging::PageTableFlags;
-use x86_64::VirtAddr;
-
-pub mod syscall_dispatcher;
-
-#[no_mangle]
-pub extern "C" fn sys_read(application_ptr: *const Application, blocking: usize) -> usize {
-    let enum_val = unsafe { application_ptr.as_ref().unwrap() };
-    match enum_val {
-        Application::Shell => {
-            let terminal = terminal();
-            return terminal.read_byte() as usize;
-        }
-        Application::WindowManager => {
-            if blocking != 0 {
-                return ps2_devices().keyboard().read_byte() as usize;
-            }
-
-            return ps2_devices().keyboard().try_read_byte().unwrap_or(0) as usize;
-        }
-    }
-}
-
-#[no_mangle]
-pub extern "C" fn sys_write(buffer: *const u8, length: usize) {
-    let string =
-        from_utf8(unsafe { slice_from_raw_parts(buffer, length).as_ref().unwrap() }).unwrap();
-    let terminal = terminal();
-    terminal.write_str(string);
-}
-
-#[no_mangle]
-pub extern "C" fn sys_map_user_heap(size: usize) -> usize {
-    let process = process_manager().read().current_process();
-    let code_areas = process.find_vmas(VmaType::Code);
-    let code_area = code_areas.get(0).expect("Process does not have code area!");
-    let heap_start = code_area.end().align_up(PAGE_SIZE as u64);
-    let heap_area = VirtualMemoryArea::from_address(heap_start, size, VmaType::Heap);
-
-    process.address_space().map(
-        heap_area.range(),
-        MemorySpace::User,
-        PageTableFlags::PRESENT | PageTableFlags::WRITABLE | PageTableFlags::USER_ACCESSIBLE,
-    );
-    process.add_vma(heap_area);
-
-    return heap_start.as_u64() as usize;
-}
-
-#[no_mangle]
-pub extern "C" fn sys_process_id() -> usize {
-    process_manager().read().current_process().id()
-}
-
-#[no_mangle]
-pub extern "C" fn sys_process_exit() {
-    scheduler().current_thread().process().exit();
-    scheduler().exit();
-}
-
-#[no_mangle]
-#[allow(improper_ctypes_definitions)] // 'entry' takes no arguments and has no return value, so we just assume that the "C" and "Rust" ABIs act the same way in this case
-pub extern "C" fn sys_thread_create(kickoff_addr: u64, entry: fn()) -> usize {
-    let thread = Thread::new_user_thread(
-        process_manager().read().current_process(),
-        VirtAddr::new(kickoff_addr),
-        entry,
-    );
-    let id = thread.id();
-
-    scheduler().ready(thread);
-    return id;
-}
-
-#[no_mangle]
-pub extern "C" fn sys_thread_id() -> usize {
-    scheduler().current_thread().id()
-}
-
-#[no_mangle]
-pub extern "C" fn sys_thread_switch() {
-    scheduler().switch_thread_no_interrupt();
-}
-
-#[no_mangle]
-pub extern "C" fn sys_thread_sleep(ms: usize) {
-    scheduler().sleep(ms);
-}
-
-#[no_mangle]
-pub extern "C" fn sys_thread_join(id: usize) {
-    scheduler().join(id);
-}
-
-#[no_mangle]
-pub extern "C" fn sys_thread_exit() {
-    scheduler().exit();
-}
-
-#[no_mangle]
-pub extern "C" fn sys_process_execute_binary(name_buffer: *const u8, name_length: usize) -> usize {
-    let app_name = from_utf8(unsafe {
-        slice_from_raw_parts(name_buffer, name_length)
-            .as_ref()
-            .unwrap()
-    })
-    .unwrap();
-    match initrd()
-        .entries()
-        .find(|entry| entry.filename().as_str().unwrap() == app_name)
-    {
-        Some(app) => {
-            let thread = Thread::load_application(app.data());
-            scheduler().ready(Rc::clone(&thread));
-            thread.id()
-        }
-        None => 0,
-    }
-}
-
-#[no_mangle]
-pub extern "C" fn sys_get_system_time() -> usize {
-    timer().read().systime_ms()
-}
-
-#[no_mangle]
-pub extern "C" fn sys_get_date() -> usize {
-    if let Some(efi_system_table) = efi_system_table() {
-        let system_table = efi_system_table.read();
-        let runtime_services = unsafe { system_table.runtime_services() };
-
-        match runtime_services.get_time() {
-            Ok(time) => {
-                if time.is_valid() {
-                    let timezone = match time.time_zone() {
-                        Some(timezone) => {
-                            let delta = TimeDelta::try_minutes(timezone as i64)
-                                .expect("Failed to create TimeDelta struct from timezone");
-                            if timezone >= 0 {
-                                format!(
-                                    "+{:0>2}:{:0>2}",
-                                    delta.num_hours(),
-                                    delta.num_minutes() % 60
-                                )
-                            } else {
-                                format!(
-                                    "-{:0>2}:{:0>2}",
-                                    delta.num_hours(),
-                                    delta.num_minutes() % 60
-                                )
-                            }
-                        }
-                        None => "Z".to_string(),
-                    };
-
-                    return DateTime::parse_from_rfc3339(
-                        format!(
-                            "{}-{:0>2}-{:0>2}T{:0>2}:{:0>2}:{:0>2}.{:0>9}{}",
-                            time.year(),
-                            time.month(),
-                            time.day(),
-                            time.hour(),
-                            time.minute(),
-                            time.second(),
-                            time.nanosecond(),
-                            timezone
-                        )
-                        .as_str(),
-                    )
-                    .expect("Failed to parse date from EFI runtime services")
-                    .timestamp_millis() as usize;
-                } else {
-                    return 0;
-                }
-            }
-            Err(_) => return 0,
-        }
-    }
-
-    return 0;
-}
-
-#[no_mangle]
-pub extern "C" fn sys_set_date(date_ms: usize) -> usize {
-    if let Some(efi_system_table) = efi_system_table() {
-        let system_table = efi_system_table.write();
-        let runtime_services_read = unsafe { system_table.runtime_services() };
-        let runtime_services = unsafe {
-            ptr::from_ref(runtime_services_read)
-                .cast_mut()
-                .as_mut()
-                .unwrap()
-        };
-
-        let date = DateTime::from_timestamp_millis(date_ms as i64)
-            .expect("Failed to parse date from milliseconds");
-        let uefi_date = Time::new(TimeParams {
-            year: date.year() as u16,
-            month: date.month() as u8,
-            day: date.day() as u8,
-            hour: date.hour() as u8,
-            minute: date.minute() as u8,
-            second: date.second() as u8,
-            nanosecond: date.nanosecond(),
-            time_zone: None,
-            daylight: Default::default(),
-        })
-        .expect("Failed to create EFI date");
-
-        return match unsafe { runtime_services.set_time(&uefi_date) } {
-            Ok(_) => true as usize,
-            Err(_) => false as usize,
-        };
-    }
-
-    return false as usize;
-}
-
-#[no_mangle]
-pub extern "C" fn sys_write_graphic(command_ptr: *const DrawerCommand) {
-    let enum_val = unsafe { command_ptr.as_ref().unwrap() };
-    let mut buff_lfb = buffered_lfb().lock();
-    let lfb = buff_lfb.lfb();
-    match enum_val {
-        DrawerCommand::FullClearScreen(do_flush) => {
-            lfb.clear();
-            if !do_flush {
-                return;
-            }
-        }
-        DrawerCommand::DrawLine { from, to, color } => {
-            lfb.draw_line(from.x, from.y, to.x, to.y, color.clone())
-        }
-        DrawerCommand::DrawPolygon { vertices, color } => {
-            let first_vertex = vertices.first();
-            let mut prev = match first_vertex {
-                Some(unwrapped) => unwrapped,
-                None => return,
-            };
-            let last_vertex = vertices.last().unwrap();
-            for vertex in &vertices[1..] {
-                lfb.draw_line(prev.x, prev.y, vertex.x, vertex.y, color.clone());
-                prev = vertex;
-            }
-
-            lfb.draw_line(
-                last_vertex.x,
-                last_vertex.y,
-                first_vertex.unwrap().x,
-                first_vertex.unwrap().y,
-                color.clone(),
-            );
-        }
-        DrawerCommand::DrawFilledRectangle {
-            rect_data:
-                RectData {
-                    top_left,
-                    width,
-                    height,
-                },
-            inner_color,
-            border_color,
-        } => match border_color {
-            Some(border_color) => {
-                let border_width = 3;
-                lfb.fill_rect(top_left.x, top_left.y, *width, *height, *border_color);
-                lfb.fill_rect(
-                    top_left.x + border_width,
-                    top_left.y + border_width,
-                    *width - 2 * border_width,
-                    *height - 2 * border_width,
-                    *inner_color,
-                );
-            }
-            None => {
-                lfb.fill_rect(top_left.x, top_left.y, *width, *height, *inner_color);
-            }
-        },
-        DrawerCommand::DrawFilledTriangle { vertices, color } => {
-            let tuples = vertices.map(|vertex| vertex.as_tuple());
-            lfb.fill_triangle((tuples[0], tuples[1], tuples[2]), *color)
-        }
-
-        DrawerCommand::DrawCircle {
-            center,
-            radius,
-            color,
-        } => {
-            let stepsize = PI / 128.0;
-            const TWO_PI: f32 = PI * 2.0;
-            let mut x_curr = 0.0;
-            while x_curr <= TWO_PI {
-                lfb.draw_pixel(
-                    Libm::<f32>::round(
-                        Libm::<f32>::sin(x_curr) * (radius.clone() as f32) + (center.x as f32),
-                    ) as u32,
-                    Libm::<f32>::round(
-                        Libm::<f32>::cos(x_curr) * (radius.clone() as f32) + (center.y as f32),
-                    ) as u32,
-                    color.clone(),
-                );
-
-                x_curr += stepsize;
-            }
-        }
-        DrawerCommand::DrawString {
-            string_to_draw,
-            pos,
-            fg_color,
-            bg_color,
-            scale,
-        } => {
-            lfb.draw_string_scaled(
-                pos.x,
-                pos.y,
-                scale.0,
-                scale.1,
-                fg_color.clone(),
-                bg_color.clone(),
-                string_to_draw,
-            );
-        }
-        DrawerCommand::DrawChar {
-            char_to_draw,
-            pos,
-            color,
-            scale,
-        } => {
-            lfb.draw_char_scaled(
-                pos.x,
-                pos.y,
-                scale.0,
-                scale.1,
-                color.clone(),
-                BLACK,
-                *char_to_draw,
-            );
-        }
-        DrawerCommand::PartialClearScreen { part_of_screen } => {
-            lfb.fill_rect(
-                part_of_screen.top_left.x,
-                part_of_screen.top_left.y,
-                part_of_screen.width,
-                part_of_screen.height,
-                BLACK,
-            );
-        }
-    };
-
-    buff_lfb.flush();
-}
-
-/// w = width, h = height;
-/// Format in bytes: wwwwhhhh
-pub extern "C" fn sys_get_graphic_resolution() -> usize {
-    // We need 64bits to transform the information of both width and height.
-    if size_of::<usize>() != 8 {
-        return 0;
-    }
-    let buffered_lfb = &mut buffered_lfb().lock();
-    let lfb = buffered_lfb.direct_lfb();
-    return (((lfb.width() as u64) << 32) | (lfb.height() as u64)) as usize;
-}
-
-pub extern "C" fn sys_log_serial(string_addr: *const u8, string_len: usize) {
-    let log_string = from_utf8(unsafe {
-        slice_from_raw_parts(string_addr, string_len)
-            .as_ref()
-            .unwrap()
-    })
-    .unwrap();
-
-    debug!("{}", log_string);
-}
-=======
 /* ╔═════════════════════════════════════════════════════════════════════════╗
    ║ Module: lib                                                             ║
    ╟─────────────────────────────────────────────────────────────────────────╢
@@ -411,6 +12,6 @@
 pub mod sys_concurrent;
 pub mod sys_time;
 pub mod sys_vmem;
+pub mod sys_graphic;
 
-pub mod syscall_dispatcher;
->>>>>>> ee0cf67c
+pub mod syscall_dispatcher;