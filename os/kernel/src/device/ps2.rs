use alloc::boxed::Box;
use alloc::sync::Arc;
use crate::interrupt::interrupt_dispatcher::InterruptVector;
use crate::interrupt::interrupt_handler::InterruptHandler;
<<<<<<< HEAD
use crate::{apic, buffered_lfb, interrupt_dispatcher, ps2_devices};
use alloc::boxed::Box;
use graphic::color::{self};
use log::info;
use nolock::queues::mpmc::bounded::scq::{Receiver, Sender};
use nolock::queues::{mpmc, DequeueError};
use pc_keyboard::layouts::{AnyLayout, De105Key};
use pc_keyboard::{DecodedKey, HandleControl, Keyboard as PcKeyboard, ScancodeSet1};
use ps2::error::{ControllerError, KeyboardError, MouseError};
=======
use stream::InputStream;
use log::info;
use nolock::queues::{DequeueError, mpmc};
>>>>>>> ee0cf67c
use ps2::flags::{ControllerConfigFlags, KeyboardLedFlags};
use ps2::{Controller, KeyboardType};
use spin::Mutex;
<<<<<<< HEAD
use stream::InputStream;
=======
use spin::once::Once;
use crate::{apic, interrupt_dispatcher};
>>>>>>> ee0cf67c

const KEYBOARD_BUFFER_CAPACITY: usize = 128;

pub struct PS2 {
<<<<<<< HEAD
    controller: Mutex<Controller>,
    keyboard: Keyboard,
    mouse: Mouse,
}

pub struct Keyboard {
    buffer: (Receiver<u8>, Sender<u8>),
    decoder: Mutex<PcKeyboard<AnyLayout, ScancodeSet1>>,
}

pub struct Mouse;

#[derive(Default)]
struct KeyboardInterruptHandler;
=======
    controller: Arc<Mutex<Controller>>,
    keyboard: Once<Arc<Keyboard>>,
}

pub struct Keyboard {
    controller: Arc<Mutex<Controller>>,
    buffer: (mpmc::bounded::scq::Receiver<u8>, mpmc::bounded::scq::Sender<u8>),
}

struct KeyboardInterruptHandler {
    keyboard: Arc<Keyboard>,
}
>>>>>>> ee0cf67c

#[derive(Default)]
struct MouseInterruptHandler {
    mouse_state: (u32, u32),
}

impl Keyboard {
<<<<<<< HEAD
    fn new(buffer_cap: usize) -> Self {
        Self {
            buffer: mpmc::bounded::scq::queue(buffer_cap),
            decoder: Mutex::new(PcKeyboard::new(
                ScancodeSet1::new(),
                AnyLayout::De105Key(De105Key),
                HandleControl::Ignore,
            )),
        }
    }

    pub fn plugin(&self) {
        interrupt_dispatcher().assign(
            InterruptVector::Keyboard,
            Box::new(KeyboardInterruptHandler::default()),
        );
=======
    fn new(controller: Arc<Mutex<Controller>>, buffer_cap: usize) -> Self {
        Self { controller, buffer: mpmc::bounded::scq::queue(buffer_cap) }
    }

    pub fn plugin(keyboard: Arc<Keyboard>) {
        interrupt_dispatcher().assign(InterruptVector::Keyboard, Box::new(KeyboardInterruptHandler::new(Arc::clone(&keyboard))));
>>>>>>> ee0cf67c
        apic().allow(InterruptVector::Keyboard);
    }

    fn fetch_scancode_from_buffer(&self) -> i16 {
        let scancode = loop {
            match self.buffer.0.try_dequeue() {
                Ok(code) => break code as i16,
                Err(DequeueError::Closed) => break -1,
                Err(_) => {}
            }
        };

        if scancode == -1 {
            panic!("Keyboard stream closed!");
        }

        return scancode;
    }

    pub fn try_fetch_scancode_from_buffer(&self) -> Option<i16> {
        let scancode = match self.buffer.0.try_dequeue() {
            Ok(code) => Some(code as i16),
            Err(DequeueError::Closed) => Some(-1),
            Err(_) => None,
        };

        if scancode.is_some_and(|code| code == -1) {
            panic!("Keyboard stream closed!");
        }

        return scancode;
    }

    pub fn try_read_byte(&self) -> Option<i16> {
        let mut decoder = self.decoder.lock();
        let scancode = self.try_fetch_scancode_from_buffer()?;

        match decoder.add_byte(scancode as u8) {
            Ok(Some(event)) => {
                let key = decoder.process_keyevent(event)?;
                return match key {
                    DecodedKey::Unicode(c) => Some(c as i16),
                    _ => None,
                };
            }
            Ok(None) | Err(_) => return None,
        }
    }
}

impl InputStream for Keyboard {
    fn read_byte(&self) -> i16 {
        loop {
            let mut decoder = self.decoder.lock();
            let scancode = self.fetch_scancode_from_buffer();

            if let Ok(Some(event)) = decoder.add_byte(scancode as u8) {
                if let Some(key) = decoder.process_keyevent(event) {
                    match key {
                        DecodedKey::Unicode(c) => {
                            return c as i16;
                        }
                        _ => {}
                    }
                }
            }
        }
    }
}

impl KeyboardInterruptHandler {
    pub fn new(keyboard: Arc<Keyboard>) -> Self {
        Self { keyboard }
    }
}

impl InterruptHandler for KeyboardInterruptHandler {
    fn trigger(&self) {
        if let Some(mut controller) = self.keyboard.controller.try_lock() {
            if let Ok(data) = controller.read_data() {
                while self.keyboard.buffer.1.try_enqueue(data).is_err() {
                    if self.keyboard.buffer.0.try_dequeue().is_err() {
                        panic!("Keyboard: Failed to store received byte in buffer!");
                    }
                }
            }
        } else {
            panic!("Keyboard: Controller is locked during interrupt!");
        }
    }
}

impl Mouse {
    fn new() -> Self {
        Self {}
    }

    pub fn plugin(&self) {
        interrupt_dispatcher().assign(
            InterruptVector::Mouse,
            Box::new(MouseInterruptHandler::default()),
        );
        apic().allow(InterruptVector::Mouse);
    }
}

impl InterruptHandler for MouseInterruptHandler {
    fn trigger(&mut self) {
        if let Some(mut controller) = ps2_devices().controller.try_lock() {
            if let Ok((_flags, x_delta, y_delta)) = controller.mouse().read_data_packet() {
                self.mouse_state.0 = self.mouse_state.0.wrapping_add_signed(x_delta.into());
                self.mouse_state.1 = self
                    .mouse_state
                    .1
                    .wrapping_add_signed(y_delta.wrapping_neg().into());
                buffered_lfb().lock().direct_lfb().draw_pixel(
                    self.mouse_state.0,
                    self.mouse_state.1,
                    color::WHITE,
                );
            }
        } else {
            panic!("Mouse: Controller is locked during interrupt!");
        }
    }
}

impl PS2 {
    pub fn new() -> Self {
        Self {
<<<<<<< HEAD
            controller: unsafe { Mutex::new(Controller::with_timeout(1000000)) },
            keyboard: Keyboard::new(KEYBOARD_BUFFER_CAPACITY),
            mouse: Mouse::new(),
=======
            controller: unsafe { Arc::new(Mutex::new(Controller::with_timeout(1000000))) },
            keyboard: Once::new()
>>>>>>> ee0cf67c
        }
    }

    pub fn init_controller(&self) -> Result<(), ControllerError> {
        info!("Initializing controller");
        let mut controller = self.controller.lock();

        // Disable ports
        controller.disable_keyboard()?;
        controller.disable_mouse()?;

        // Flush output buffer
        let _ = controller.read_data();

        // Disable interrupts and translation
        let mut config = controller.read_config()?;
        config.set(
            ControllerConfigFlags::ENABLE_KEYBOARD_INTERRUPT
                | ControllerConfigFlags::ENABLE_MOUSE_INTERRUPT
                | ControllerConfigFlags::ENABLE_TRANSLATE,
            false,
        );
        controller.write_config(config)?;

        // Perform self test on controller
        controller.test_controller()?;
        info!("Self test result is OK");

        // Check if the controller has reset itself during the self test and if so, write the configuration byte again
        if controller.read_config()? != config {
            controller.write_config(config)?;
        }

        // Check if keyboard is present
        let keyboard_test_result = controller.test_keyboard();
        if keyboard_test_result.is_ok() {
            // Enable keyboard
            info!("First port detected");
            controller.enable_keyboard()?;
            config.set(ControllerConfigFlags::DISABLE_KEYBOARD, false);
            config.set(ControllerConfigFlags::ENABLE_KEYBOARD_INTERRUPT, true);
            controller.write_config(config)?;
            info!("First port enabled");
        }

<<<<<<< HEAD
        // Check if mouse is present
        let mouse_test_result = controller.test_mouse();
        if mouse_test_result.is_ok() {
            // Enable mouse
            controller.enable_mouse()?;
            config.set(ControllerConfigFlags::DISABLE_MOUSE, false);
            config.set(ControllerConfigFlags::ENABLE_MOUSE_INTERRUPT, true);
            controller.write_config(config)?;
            info!("Mouse enabled");
        }

        return keyboard_test_result.and(mouse_test_result);
=======
        test_result
>>>>>>> ee0cf67c
    }

    pub fn init_keyboard(&mut self) -> Result<(), KeyboardError> {
        info!("Initializing keyboard");
        let mut controller = self.controller.lock();

        // Perform self test on keyboard
        controller.keyboard().reset_and_self_test()?;
        info!("Keyboard has been reset and self test result is OK");

        // Enable keyboard translation if needed
        controller.keyboard().disable_scanning()?;
        let kb_type = controller.keyboard().get_keyboard_type()?;
        info!("Detected keyboard type [{:?}]", kb_type);

        match kb_type {
            KeyboardType::ATWithTranslation
            | KeyboardType::MF2WithTranslation
            | KeyboardType::ThinkPadWithTranslation => {
                info!("Enabling keyboard translation");
                let mut config = controller.read_config()?;
                config.set(ControllerConfigFlags::ENABLE_TRANSLATE, true);
                controller.write_config(config)?;
            }
            _ => info!("Keyboard does not need translation"),
        }

        // Setup keyboard
        info!("Enabling keyboard");
        controller.keyboard().set_defaults()?;
        controller.keyboard().set_scancode_set(1)?;
        controller.keyboard().set_typematic_rate_and_delay(0)?;
        controller.keyboard().set_leds(KeyboardLedFlags::empty())?;
        controller.keyboard().enable_scanning()?;

        self.keyboard.call_once(|| {
            Arc::new(Keyboard::new(Arc::clone(&self.controller), KEYBOARD_BUFFER_CAPACITY))
        });

        Ok(())
    }

    pub fn keyboard(&self) -> Arc<Keyboard> {
        Arc::clone(self.keyboard.get().unwrap())
    }

    pub fn init_mouse(&mut self) -> Result<(), MouseError> {
        info!("Initializing mouse");
        let mut controller = self.controller.lock();

        // Perform self test on mouse
        controller.mouse().reset_and_self_test()?;
        info!("Mouse has been reset and self test result is OK");

        // Setup mouse
        info!("Enabling mouse");
        // BUG: When setting the sample_rate, you get an Error-Command: "Resend" back
        // controller.mouse().set_sample_rate(10)?;
        match controller.mouse().set_sample_rate(10) {
            Ok(_) => {}
            Err(_) => {}
        };
        controller.mouse().set_resolution(0u8)?;
        controller.mouse().set_scaling_one_to_one()?;
        controller.mouse().set_stream_mode()?;
        controller.mouse().enable_data_reporting()
    }

    pub fn mouse(&self) -> &Mouse {
        return &self.mouse;
    }
}<|MERGE_RESOLUTION|>--- conflicted
+++ resolved
@@ -2,50 +2,21 @@
 use alloc::sync::Arc;
 use crate::interrupt::interrupt_dispatcher::InterruptVector;
 use crate::interrupt::interrupt_handler::InterruptHandler;
-<<<<<<< HEAD
-use crate::{apic, buffered_lfb, interrupt_dispatcher, ps2_devices};
-use alloc::boxed::Box;
-use graphic::color::{self};
-use log::info;
-use nolock::queues::mpmc::bounded::scq::{Receiver, Sender};
-use nolock::queues::{mpmc, DequeueError};
-use pc_keyboard::layouts::{AnyLayout, De105Key};
-use pc_keyboard::{DecodedKey, HandleControl, Keyboard as PcKeyboard, ScancodeSet1};
-use ps2::error::{ControllerError, KeyboardError, MouseError};
-=======
 use stream::InputStream;
 use log::info;
 use nolock::queues::{DequeueError, mpmc};
->>>>>>> ee0cf67c
 use ps2::flags::{ControllerConfigFlags, KeyboardLedFlags};
 use ps2::{Controller, KeyboardType};
+use ps2::error::{ControllerError, KeyboardError};
 use spin::Mutex;
-<<<<<<< HEAD
-use stream::InputStream;
-=======
 use spin::once::Once;
 use crate::{apic, interrupt_dispatcher};
->>>>>>> ee0cf67c
+use pc_keyboard::layouts::{AnyLayout, De105Key};
+use pc_keyboard::{DecodedKey, HandleControl, Keyboard as PcKeyboard, ScancodeSet1};
 
 const KEYBOARD_BUFFER_CAPACITY: usize = 128;
 
 pub struct PS2 {
-<<<<<<< HEAD
-    controller: Mutex<Controller>,
-    keyboard: Keyboard,
-    mouse: Mouse,
-}
-
-pub struct Keyboard {
-    buffer: (Receiver<u8>, Sender<u8>),
-    decoder: Mutex<PcKeyboard<AnyLayout, ScancodeSet1>>,
-}
-
-pub struct Mouse;
-
-#[derive(Default)]
-struct KeyboardInterruptHandler;
-=======
     controller: Arc<Mutex<Controller>>,
     keyboard: Once<Arc<Keyboard>>,
 }
@@ -53,22 +24,17 @@
 pub struct Keyboard {
     controller: Arc<Mutex<Controller>>,
     buffer: (mpmc::bounded::scq::Receiver<u8>, mpmc::bounded::scq::Sender<u8>),
+    decoder: Mutex<PcKeyboard<AnyLayout, ScancodeSet1>>,
 }
 
 struct KeyboardInterruptHandler {
     keyboard: Arc<Keyboard>,
 }
->>>>>>> ee0cf67c
-
-#[derive(Default)]
-struct MouseInterruptHandler {
-    mouse_state: (u32, u32),
-}
 
 impl Keyboard {
-<<<<<<< HEAD
-    fn new(buffer_cap: usize) -> Self {
+    fn new(controller: Arc<Mutex<Controller>>, buffer_cap: usize) -> Self {
         Self {
+            controller,
             buffer: mpmc::bounded::scq::queue(buffer_cap),
             decoder: Mutex::new(PcKeyboard::new(
                 ScancodeSet1::new(),
@@ -78,19 +44,8 @@
         }
     }
 
-    pub fn plugin(&self) {
-        interrupt_dispatcher().assign(
-            InterruptVector::Keyboard,
-            Box::new(KeyboardInterruptHandler::default()),
-        );
-=======
-    fn new(controller: Arc<Mutex<Controller>>, buffer_cap: usize) -> Self {
-        Self { controller, buffer: mpmc::bounded::scq::queue(buffer_cap) }
-    }
-
     pub fn plugin(keyboard: Arc<Keyboard>) {
         interrupt_dispatcher().assign(InterruptVector::Keyboard, Box::new(KeyboardInterruptHandler::new(Arc::clone(&keyboard))));
->>>>>>> ee0cf67c
         apic().allow(InterruptVector::Keyboard);
     }
 
@@ -144,18 +99,10 @@
 impl InputStream for Keyboard {
     fn read_byte(&self) -> i16 {
         loop {
-            let mut decoder = self.decoder.lock();
-            let scancode = self.fetch_scancode_from_buffer();
-
-            if let Ok(Some(event)) = decoder.add_byte(scancode as u8) {
-                if let Some(key) = decoder.process_keyevent(event) {
-                    match key {
-                        DecodedKey::Unicode(c) => {
-                            return c as i16;
-                        }
-                        _ => {}
-                    }
-                }
+            match self.buffer.0.try_dequeue() {
+                Ok(code) => return code as i16,
+                Err(DequeueError::Closed) => return -1,
+                Err(_) => {}
             }
         }
     }
@@ -183,52 +130,11 @@
     }
 }
 
-impl Mouse {
-    fn new() -> Self {
-        Self {}
-    }
-
-    pub fn plugin(&self) {
-        interrupt_dispatcher().assign(
-            InterruptVector::Mouse,
-            Box::new(MouseInterruptHandler::default()),
-        );
-        apic().allow(InterruptVector::Mouse);
-    }
-}
-
-impl InterruptHandler for MouseInterruptHandler {
-    fn trigger(&mut self) {
-        if let Some(mut controller) = ps2_devices().controller.try_lock() {
-            if let Ok((_flags, x_delta, y_delta)) = controller.mouse().read_data_packet() {
-                self.mouse_state.0 = self.mouse_state.0.wrapping_add_signed(x_delta.into());
-                self.mouse_state.1 = self
-                    .mouse_state
-                    .1
-                    .wrapping_add_signed(y_delta.wrapping_neg().into());
-                buffered_lfb().lock().direct_lfb().draw_pixel(
-                    self.mouse_state.0,
-                    self.mouse_state.1,
-                    color::WHITE,
-                );
-            }
-        } else {
-            panic!("Mouse: Controller is locked during interrupt!");
-        }
-    }
-}
-
 impl PS2 {
     pub fn new() -> Self {
         Self {
-<<<<<<< HEAD
-            controller: unsafe { Mutex::new(Controller::with_timeout(1000000)) },
-            keyboard: Keyboard::new(KEYBOARD_BUFFER_CAPACITY),
-            mouse: Mouse::new(),
-=======
             controller: unsafe { Arc::new(Mutex::new(Controller::with_timeout(1000000))) },
             keyboard: Once::new()
->>>>>>> ee0cf67c
         }
     }
 
@@ -245,12 +151,7 @@
 
         // Disable interrupts and translation
         let mut config = controller.read_config()?;
-        config.set(
-            ControllerConfigFlags::ENABLE_KEYBOARD_INTERRUPT
-                | ControllerConfigFlags::ENABLE_MOUSE_INTERRUPT
-                | ControllerConfigFlags::ENABLE_TRANSLATE,
-            false,
-        );
+        config.set(ControllerConfigFlags::ENABLE_KEYBOARD_INTERRUPT | ControllerConfigFlags::ENABLE_MOUSE_INTERRUPT | ControllerConfigFlags::ENABLE_TRANSLATE, false);
         controller.write_config(config)?;
 
         // Perform self test on controller
@@ -263,8 +164,8 @@
         }
 
         // Check if keyboard is present
-        let keyboard_test_result = controller.test_keyboard();
-        if keyboard_test_result.is_ok() {
+        let test_result = controller.test_keyboard();
+        if test_result.is_ok() {
             // Enable keyboard
             info!("First port detected");
             controller.enable_keyboard()?;
@@ -274,22 +175,7 @@
             info!("First port enabled");
         }
 
-<<<<<<< HEAD
-        // Check if mouse is present
-        let mouse_test_result = controller.test_mouse();
-        if mouse_test_result.is_ok() {
-            // Enable mouse
-            controller.enable_mouse()?;
-            config.set(ControllerConfigFlags::DISABLE_MOUSE, false);
-            config.set(ControllerConfigFlags::ENABLE_MOUSE_INTERRUPT, true);
-            controller.write_config(config)?;
-            info!("Mouse enabled");
-        }
-
-        return keyboard_test_result.and(mouse_test_result);
-=======
         test_result
->>>>>>> ee0cf67c
     }
 
     pub fn init_keyboard(&mut self) -> Result<(), KeyboardError> {
@@ -306,9 +192,7 @@
         info!("Detected keyboard type [{:?}]", kb_type);
 
         match kb_type {
-            KeyboardType::ATWithTranslation
-            | KeyboardType::MF2WithTranslation
-            | KeyboardType::ThinkPadWithTranslation => {
+            KeyboardType::ATWithTranslation | KeyboardType::MF2WithTranslation | KeyboardType::ThinkPadWithTranslation => {
                 info!("Enabling keyboard translation");
                 let mut config = controller.read_config()?;
                 config.set(ControllerConfigFlags::ENABLE_TRANSLATE, true);
@@ -332,33 +216,9 @@
         Ok(())
     }
 
-    pub fn keyboard(&self) -> Arc<Keyboard> {
-        Arc::clone(self.keyboard.get().unwrap())
-    }
-
-    pub fn init_mouse(&mut self) -> Result<(), MouseError> {
-        info!("Initializing mouse");
-        let mut controller = self.controller.lock();
-
-        // Perform self test on mouse
-        controller.mouse().reset_and_self_test()?;
-        info!("Mouse has been reset and self test result is OK");
-
-        // Setup mouse
-        info!("Enabling mouse");
-        // BUG: When setting the sample_rate, you get an Error-Command: "Resend" back
-        // controller.mouse().set_sample_rate(10)?;
-        match controller.mouse().set_sample_rate(10) {
-            Ok(_) => {}
-            Err(_) => {}
-        };
-        controller.mouse().set_resolution(0u8)?;
-        controller.mouse().set_scaling_one_to_one()?;
-        controller.mouse().set_stream_mode()?;
-        controller.mouse().enable_data_reporting()
-    }
-
-    pub fn mouse(&self) -> &Mouse {
-        return &self.mouse;
-    }
+    pub fn keyboard(&self) -> Option<Arc<Keyboard>> {
+        match self.keyboard.is_completed() {
+            true => Some(Arc::clone(self.keyboard.get().unwrap())),
+            false => None
+        }    }
 }