use alloc::boxed::Box;
use alloc::sync::Arc;
use crate::interrupt::interrupt_dispatcher::InterruptVector;
use crate::interrupt::interrupt_handler::InterruptHandler;
use stream::{DecodedInputStream, InputStream};
use log::{debug, info};
use nolock::queues::{DequeueError, mpmc};
use ps2::flags::{ControllerConfigFlags, KeyboardLedFlags};
use ps2::{Controller, KeyboardType, MouseType};
use ps2::error::{ControllerError, KeyboardError, MouseError};
use pc_keyboard::layouts::{AnyLayout, De105Key};
use pc_keyboard::{DecodedKey, HandleControl, Keyboard as PcKeyboard, ScancodeSet1};
use spin::Mutex;
use spin::once::Once;
use crate::{apic, interrupt_dispatcher};

const KEYBOARD_BUFFER_CAPACITY: usize = 128;
const MOUSE_BUFFER_CAPACITY: usize = 128;

pub struct PS2 {
    controller: Arc<Mutex<Controller>>,
    keyboard: Once<Arc<Keyboard>>,
    mouse: Once<Arc<Mouse>>,
}

pub struct Keyboard {
    controller: Arc<Mutex<Controller>>,
    buffer: (mpmc::bounded::scq::Receiver<u8>, mpmc::bounded::scq::Sender<u8>),
    decoder: Mutex<PcKeyboard<AnyLayout, ScancodeSet1>>,
}

struct KeyboardInterruptHandler {
    keyboard: Arc<Keyboard>,
}

impl Keyboard {
    fn new(controller: Arc<Mutex<Controller>>, buffer_cap: usize) -> Self {
        Self {
            controller,
            buffer: mpmc::bounded::scq::queue(buffer_cap),
            decoder: Mutex::new(PcKeyboard::new(
                ScancodeSet1::new(),
                AnyLayout::De105Key(De105Key),
                HandleControl::Ignore,
            )),
        }
    }

    pub fn plugin(keyboard: Arc<Keyboard>) {
        interrupt_dispatcher().assign(InterruptVector::Keyboard, Box::new(KeyboardInterruptHandler::new(Arc::clone(&keyboard))));
        apic().allow(InterruptVector::Keyboard);
    }
}

impl DecodedInputStream for Keyboard {
    fn decoded_read_byte(&self) -> i16 {
        loop {
<<<<<<< HEAD
            match self.read_byte_nb() {
                Some(code) => return code,
                None => {}
            }
        }
    }

    fn read_byte_nb(&self) -> Option<i16> {
        match self.buffer.0.try_dequeue() {
            Ok(code) => Some(code as i16),
            Err(DequeueError::Closed) => Some(-1),
            Err(_) => None,
=======
            let mut decoder = self.decoder.lock();

            let scancode = match self.buffer.0.try_dequeue() {
                Ok(code) => Some(code as i16),
                Err(DequeueError::Closed) => {
                    panic!("Keyboard stream closed!");
                },
                Err(_) => {
                    panic!("An error occured!");
                },
            };

            if let Ok(Some(event)) = decoder.add_byte(scancode.unwrap() as u8) {
                if let Some(key) = decoder.process_keyevent(event) {
                    match key {
                        DecodedKey::Unicode(c) => {
                            return c as i16;
                        }
                        _ => {}
                    }
                }
            }
        }
    }

    fn decoded_try_read_byte(&self) -> Option<i16> {
        let mut decoder = self.decoder.lock();

        let scancode = match self.buffer.0.try_dequeue() {
            Ok(code) => Some(code as i16),
            Err(DequeueError::Closed) => {
                panic!("Keyboard stream closed!");
            },
            Err(_) => None
        };

        match decoder.add_byte(scancode? as u8) {
            Ok(Some(event)) => {
                let key = decoder.process_keyevent(event)?;
                return match key {
                    DecodedKey::Unicode(c) => Some(c as i16),
                    _ => None,
                };
            }
            Ok(None) | Err(_) => return None,
        }
    }
}

impl InputStream for Keyboard {
    // <Sebastian Keller> Removed loop so applications won't block when there is no keyboard input
    fn read_byte(&self) -> i16 {
        match self.buffer.0.try_dequeue() {
            Ok(code) => return code as i16,
            Err(DequeueError::Closed) => return -1,
            Err(_) => 0
>>>>>>> c68d3d8c
        }
    }
}

impl KeyboardInterruptHandler {
    pub fn new(keyboard: Arc<Keyboard>) -> Self {
        Self { keyboard }
    }
}

impl InterruptHandler for KeyboardInterruptHandler {
    fn trigger(&self) {
        if let Some(mut controller) = self.keyboard.controller.try_lock() {
            if let Ok(data) = controller.read_data() {
                while self.keyboard.buffer.1.try_enqueue(data).is_err() {
                    if self.keyboard.buffer.0.try_dequeue().is_err() {
                        panic!("Keyboard: Failed to store received byte in buffer!");
                    }
                }
            }
        } else {
            panic!("Keyboard: Controller is locked during interrupt!");
        }
    }
}

pub struct Mouse {
    controller: Arc<Mutex<Controller>>,
    buffer: (mpmc::bounded::scq::Receiver<u32>, mpmc::bounded::scq::Sender<u32>),
    mouse_type: MouseType,
}

#[derive(Default)]
struct MouseState {
    cycle: i8,
    packet: u32
}

struct MouseInterruptHandler {
    mouse: Arc<Mouse>,
    state: Mutex<MouseState>
}

impl Mouse {
    fn new(controller: Arc<Mutex<Controller>>, buffer_cap: usize, mouse_type: MouseType) -> Self {
        Self {
            controller,
            buffer: mpmc::bounded::scq::queue(buffer_cap),
            mouse_type,
        }
    }

    pub fn plugin(mouse: Arc<Mouse>) {
        interrupt_dispatcher().assign(InterruptVector::Mouse, Box::new(MouseInterruptHandler::new(Arc::clone(&mouse))));
        apic().allow(InterruptVector::Mouse);
    }

    pub fn read(&self) -> Option<u32> {
        match self.buffer.0.try_dequeue() {
            Ok(data) => Some(data),
            Err(DequeueError::Closed) => panic!("Mouse stream closed!"),
            Err(_) => None
        }
    }
}

impl MouseInterruptHandler {
    pub fn new(mouse: Arc<Mouse>) -> Self {
        Self { mouse, state: Mutex::new(MouseState::default()) }
    }
}

impl InterruptHandler for MouseInterruptHandler {
    fn trigger(&self) {
        if let Some(mut controller) = self.mouse.controller.try_lock() {
            if let Ok(data) = controller.read_data() {
                let mut mouse_state = self.state.lock();

                match mouse_state.cycle {
                    0 => {
                        // Verify the always-one bit of the first packet
                        if data & 0x08 == 0 {
                            debug!("Mouse: Discarding invalid first byte");
                            return;
                        }

                        // Read first byte (flags)
                        mouse_state.packet = 0x0;
                        mouse_state.packet |= (data as u32) << 0;

                        mouse_state.cycle += 1;
                    },

                    1 => {
                        // Read second byte (delta x)
                        mouse_state.packet |= (data as u32) << 8;

                        mouse_state.cycle += 1;
                    }

                    2 => {
                        // Read third byte (delta y)
                        mouse_state.packet |= (data as u32) << 16;

                        // IntelliMouse sends another 4th byte
                        if self.mouse.mouse_type == MouseType::IntelliMouse
                            || self.mouse.mouse_type == MouseType::IntelliMouseExplorer {
                            mouse_state.cycle += 1;
                        } else {
                            // Enqueue the packet
                            while self.mouse.buffer.1.try_enqueue(mouse_state.packet).is_err() {
                                if self.mouse.buffer.0.try_dequeue().is_err() {
                                    panic!("Mouse: Failed to store received packet in buffer!");
                                }
                            }

                            mouse_state.cycle = 0;
                        }
                    }

                    3 => {
                        // Read fourth byte (IntelliMouse / IntelliMouse Explorer)
                        mouse_state.packet |= (data as u32) << 24;

                        // Discard ign extension, so it doesn't mess with button4/5 (IntelliMouse)
                        if self.mouse.mouse_type == MouseType::IntelliMouse {
                            mouse_state.packet &= 0x0F_FF_FF_FF;
                        }

                        // Enqueue the packet
                        while self.mouse.buffer.1.try_enqueue(mouse_state.packet).is_err() {
                            if self.mouse.buffer.0.try_dequeue().is_err() {
                                panic!("Mouse: Failed to store received packet in buffer!");
                            }
                        }

                        mouse_state.cycle = 0;
                    }

                    _ => {
                        mouse_state.cycle = 0;
                    }
                }
            }
        } else {
            panic!("Mouse: Controller is locked during interrupt!");
        }
    }
}

impl PS2 {
    pub fn new() -> Self {
        Self {
            controller: unsafe { Arc::new(Mutex::new(Controller::with_timeout(1000000))) },
            keyboard: Once::new(),
            mouse: Once::new()
        }
    }

    pub fn init_controller(&self) -> Result<(), ControllerError> {
        info!("   Initializing controller");
        let mut controller = self.controller.lock();

        // Disable ports
        controller.disable_keyboard()?;
        controller.disable_mouse()?;

        // Flush output buffer
        let _ = controller.read_data();

        // Disable interrupts and translation
        let mut config = controller.read_config()?;
        config.set(ControllerConfigFlags::ENABLE_KEYBOARD_INTERRUPT | ControllerConfigFlags::ENABLE_MOUSE_INTERRUPT | ControllerConfigFlags::ENABLE_TRANSLATE, false);
        controller.write_config(config)?;

        // Perform self test on controller
        controller.test_controller()?;
        info!("   Self test result is OK");

        // Check if the controller has reset itself during the self test and if so, write the configuration byte again
        if controller.read_config()? != config {
            controller.write_config(config)?;
        }

        // Check if keyboard is present
        let test_result = controller.test_keyboard();
        if test_result.is_ok() {
            // Enable keyboard
            info!("   First port detected");
            controller.enable_keyboard()?;
            config.set(ControllerConfigFlags::DISABLE_KEYBOARD, false);
            config.set(ControllerConfigFlags::ENABLE_KEYBOARD_INTERRUPT, true);
            controller.write_config(config)?;
            info!("   First port enabled");
        }

        // Check if mouse is present
        let test_result = controller.test_mouse();
        if test_result.is_ok() {
            // Enable mouse
            info!("Second port detected");
            controller.enable_mouse()?;
            config.set(ControllerConfigFlags::DISABLE_MOUSE, false);
            config.set(ControllerConfigFlags::ENABLE_MOUSE_INTERRUPT, true);
            controller.write_config(config)?;
            info!("Second port enabled");
        }

        test_result
    }

    pub fn init_keyboard(&mut self) -> Result<(), KeyboardError> {
        info!("   Initializing keyboard");
        let mut controller = self.controller.lock();

        // Perform self test on keyboard
        controller.keyboard().reset_and_self_test()?;
        info!("   Keyboard has been reset and self test result is OK");

        // Enable keyboard translation if needed
        controller.keyboard().disable_scanning()?;
        let kb_type = controller.keyboard().get_keyboard_type()?;
        info!("   Detected keyboard type [{kb_type:?}]");

        match kb_type {
            KeyboardType::ATWithTranslation | KeyboardType::MF2WithTranslation | KeyboardType::ThinkPadWithTranslation => {
                info!("   Enabling keyboard translation");
                let mut config = controller.read_config()?;
                config.set(ControllerConfigFlags::ENABLE_TRANSLATE, true);
                controller.write_config(config)?;
            }
            _ => info!("   Keyboard does not need translation"),
        }

        // Setup keyboard
        info!("   Enabling keyboard");
        controller.keyboard().set_defaults()?;
        controller.keyboard().set_scancode_set(1)?;
        controller.keyboard().set_typematic_rate_and_delay(0)?;
        controller.keyboard().set_leds(KeyboardLedFlags::empty())?;
        controller.keyboard().enable_scanning()?;

        self.keyboard.call_once(|| {
            Arc::new(Keyboard::new(Arc::clone(&self.controller), KEYBOARD_BUFFER_CAPACITY))
        });

        Ok(())
    }

    fn enable_scroll_wheel(mouse: &mut ps2::Mouse) -> Result<MouseType, MouseError> {
        mouse.set_sample_rate(200)?;
        mouse.set_sample_rate(100)?;
        mouse.set_sample_rate(80)?;

        // Retrieve mouse type
        mouse.disable_data_reporting()?;
        let mouse_type = mouse.get_mouse_type()?;
        Ok(mouse_type)
    }

    fn enable_extra_buttons(mouse: &mut ps2::Mouse) -> Result<MouseType, MouseError> {
        mouse.set_sample_rate(200)?;
        mouse.set_sample_rate(200)?;
        mouse.set_sample_rate(80)?;

        // Retrieve mouse type
        mouse.disable_data_reporting()?;
        let mouse_type = mouse.get_mouse_type()?;
        Ok(mouse_type)
    }

    pub fn init_mouse(&mut self) -> Result<(), MouseError> {
        info!("Initializing Mouse");
        let mut controller = self.controller.lock();

        // Perform self test on mouse
        controller.mouse().reset_and_self_test()?;
        info!("Mouse has been reset and self test result is OK");
        
        // Try to enable scroll wheel
        let mut mouse_type = Self::enable_scroll_wheel(&mut controller.mouse())?;
        
        // Try to enable extra buttons
        if let Ok(new_type) = Self::enable_extra_buttons(&mut controller.mouse()) {
            if new_type == MouseType::IntelliMouseExplorer {
                mouse_type = new_type;
            }
        }

        info!("Detected mouse type [{:?}]", mouse_type);

        // Setup mouse
        info!("Enabling mouse");
        controller.mouse().set_defaults()?;
        //controller.mouse().set_resolution(2)?;
        //controller.mouse().set_sample_rate(10)?;
        //controller.mouse().set_scaling_one_to_one()?;
        //controller.mouse().set_stream_mode()?;
        controller.mouse().enable_data_reporting()?;

        self.mouse.call_once(|| {
            Arc::new(Mouse::new(Arc::clone(&self.controller), MOUSE_BUFFER_CAPACITY, mouse_type))
        });
        
        Ok(())
    }

    pub fn keyboard(&self) -> Option<Arc<Keyboard>> {
        match self.keyboard.is_completed() {
            true => Some(Arc::clone(self.keyboard.get().unwrap())),
            false => None
        }
    }

    pub fn mouse(&self) -> Option<Arc<Mouse>> {
        match self.mouse.is_completed() {
            true => Some(Arc::clone(self.mouse.get().unwrap())),
            false => None
        }
    }
}<|MERGE_RESOLUTION|>--- conflicted
+++ resolved
@@ -55,20 +55,6 @@
 impl DecodedInputStream for Keyboard {
     fn decoded_read_byte(&self) -> i16 {
         loop {
-<<<<<<< HEAD
-            match self.read_byte_nb() {
-                Some(code) => return code,
-                None => {}
-            }
-        }
-    }
-
-    fn read_byte_nb(&self) -> Option<i16> {
-        match self.buffer.0.try_dequeue() {
-            Ok(code) => Some(code as i16),
-            Err(DequeueError::Closed) => Some(-1),
-            Err(_) => None,
-=======
             let mut decoder = self.decoder.lock();
 
             let scancode = match self.buffer.0.try_dequeue() {
@@ -119,13 +105,20 @@
 }
 
 impl InputStream for Keyboard {
-    // <Sebastian Keller> Removed loop so applications won't block when there is no keyboard input
     fn read_byte(&self) -> i16 {
+        loop {
+            match self.read_byte_nb() {
+                Some(code) => return code,
+                None => {}
+            }
+        }
+    }
+    
+    fn read_byte_nb(&self) -> Option<i16> {
         match self.buffer.0.try_dequeue() {
-            Ok(code) => return code as i16,
-            Err(DequeueError::Closed) => return -1,
-            Err(_) => 0
->>>>>>> c68d3d8c
+            Ok(code) => Some(code as i16),
+            Err(DequeueError::Closed) => Some(-1),
+            Err(_) => None,
         }
     }
 }
