use alloc::format;
use alloc::sync::Arc;
use crate::device::terminal::Terminal;
use graphic::ansi::COLOR_TABLE_256;
use graphic::buffered_lfb::BufferedLFB;
use graphic::color::{Color, INVISIBLE};
use graphic::lfb::LFB;
use graphic::{color, lfb};
use stream::{InputStream, OutputStream};
use alloc::vec::Vec;
use anstyle_parse::{Params, ParamsIter, Parser, Perform, Utf8Parser};
use core::cell::RefCell;
use core::mem::size_of;
use core::ptr;
use chrono::TimeDelta;
use spin::Mutex;
use crate::{built_info, efi_system_table, keyboard, process_manager, scheduler, speaker, timer};

const CURSOR: char = if let Some(cursor) = char::from_u32(0x2588) { cursor } else { '_' };
const TAB_SPACES: u16 = 8;
const CURSOR_UPDATE_INTERVAL: usize = 250;

struct CursorState {
    pos: (u16, u16),
    saved_pos: (u16, u16),
}

struct ColorState {
    fg_color: Color,
    bg_color: Color,
    fg_base_color: Color,
    bg_base_color: Color,
    fg_bright: bool,
    bg_bright: bool,
    invert: bool,
    bright: bool,
    dim: bool,
}

struct DisplayState {
    size: (u16, u16),
    lfb: BufferedLFB,
    char_buffer: Vec<Character>,
}

pub struct LFBTerminal {
    display: Mutex<DisplayState>,
    cursor: Mutex<CursorState>,
    color: Mutex<ColorState>,
    parser: Mutex<RefCell<Parser>>,
}

pub struct CursorThread {
    terminal: Arc<dyn Terminal>,
    visible: bool,
}

#[derive(Copy, Clone)]
struct Character {
    value: char,
    fg_color: Color,
    bg_color: Color,
}

impl CursorState {
    pub const fn new() -> Self {
        Self { pos: (0, 1), saved_pos: (0, 1) }
    }
}

impl ColorState {
    pub const fn new() -> Self {
        Self { fg_color: color::WHITE, bg_color: color::BLACK, fg_base_color: color::WHITE, bg_base_color: color::BLACK,
            fg_bright: false, bg_bright: false, invert: false, bright: false, dim: false, }
    }
}

impl DisplayState {
    pub fn new(buffer: *mut u8, pitch: u32, width: u32, height: u32, bpp: u8) -> Self {
        let raw_lfb = LFB::new(buffer, pitch, width, height, bpp);
        let mut lfb = BufferedLFB::new(raw_lfb);
        let size = ((width / lfb::DEFAULT_CHAR_WIDTH) as u16, (height / lfb::DEFAULT_CHAR_HEIGHT) as u16);

        let mut char_buffer = Vec::with_capacity(size.0 as usize * size.1 as usize * size_of::<Character>());
        for _ in 0..char_buffer.capacity() {
            char_buffer.push(Character { value: ' ', fg_color: color::WHITE, bg_color: color::BLACK });
        }

        lfb.lfb().clear();
        lfb.flush();

        Self { size, lfb, char_buffer }
    }
}

impl CursorThread {
    pub fn new(terminal: Arc<dyn Terminal>) -> Self {
        Self {
            terminal,
            visible: true,
        }
    }

    pub fn run(&mut self) {
        // let mut sleep_counter = 0usize;

        loop {
            scheduler().sleep(CURSOR_UPDATE_INTERVAL);
            // sleep_counter += CURSOR_UPDATE_INTERVAL;

            // CAUTION: This only works because LFBTerminal is the only implementation of Terminal
            let terminal = unsafe { (ptr::from_ref(self.terminal.as_ref()) as *const LFBTerminal).as_ref().unwrap() };

            let mut display = terminal.display.lock();
            let cursor = terminal.cursor.lock();
            let character = display.char_buffer[(cursor.pos.1 * display.size.0 + cursor.pos.0) as usize];

            let draw_character = match self.visible {
                true => match character.value {
                    '\0' => ' ',
                    value => value
                }
                false => CURSOR
            };

            display.lfb.direct_lfb().draw_char(cursor.pos.0 as u32 * lfb::DEFAULT_CHAR_WIDTH, cursor.pos.1 as u32 * lfb::DEFAULT_CHAR_HEIGHT, character.fg_color, character.bg_color, draw_character);
            self.visible = !self.visible;

            // Disabled to have better view of the new and cool window-manager ;) 
            //if sleep_counter >= 1000 {
            //    LFBTerminal::draw_status_bar(&mut display);
            //    sleep_counter = 0;
            //}
        }
    }
}

unsafe impl Send for LFBTerminal {}
unsafe impl Sync for LFBTerminal {}

impl OutputStream for LFBTerminal {
    fn write_byte(&self, b: u8) {
        let parser = self.parser.lock().clone();
        // advance() passes a mutable terminal reference to methods in 'Perform' trait,
        // but for LFBTerminal, none of these methods actually need a mutable reference,
        // so it is safe to just construct a mutable reference here.
        unsafe { parser.borrow_mut().advance(ptr::from_ref(self).cast_mut().as_mut().unwrap(), b); }
        self.parser.lock().swap(&parser);
    }

    fn write_str(&self, string: &str) {
        let parser = self.parser.lock().clone();
        for b in string.bytes() {
            // advance() passes a mutable terminal reference to methods in 'Perform' trait,
            // but for LFBTerminal, none of these methods actually need a mutable reference,
            // so it is safe to just construct a mutable reference here.
            unsafe { parser.borrow_mut().advance(ptr::from_ref(self).cast_mut().as_mut().unwrap(), b); }
        }

        self.parser.lock().swap(&parser);
    }
}

impl InputStream for LFBTerminal {
    fn read_byte(&self) -> i16 {
<<<<<<< HEAD
        let read_byte = ps2_devices().keyboard().read_byte();

        self.write_byte(read_byte as u8);
        return read_byte;
=======
        let keyboard = keyboard();
        let read_byte;

        loop {
            let mut decoder = self.decoder.lock();
            let scancode = keyboard.read_byte();
            if scancode == -1 {
                panic!("Keyboard stream closed!");
            }

            if let Ok(Some(event)) = decoder.add_byte(scancode as u8) {
                if let Some(key) = decoder.process_keyevent(event) {
                    match key {
                        DecodedKey::Unicode(c) => {
                            read_byte = c;
                            break;
                        }
                        _ => {}
                    }
                }
            }
        }

        self.write_byte(read_byte as u8);
        read_byte as i16
>>>>>>> ee0cf67c
    }
}

impl Terminal for LFBTerminal {
    fn clear(&self) {
        let mut display = self.display.lock();
        let mut cursor = self.cursor.lock();
        let mut color = self.color.lock();

        LFBTerminal::clear_screen(&mut display, &mut color);
        LFBTerminal::position(&mut display, &mut cursor, &mut color, (0, 0));
    }
}

impl LFBTerminal {
    pub fn new(buffer: *mut u8, pitch: u32, width: u32, height: u32, bpp: u8) -> Self {
        Self {
            display: Mutex::new(DisplayState::new(buffer, pitch, width, height, bpp)),
            cursor: Mutex::new(CursorState::new()),
            color: Mutex::new(ColorState::new()),
            parser: Mutex::new(RefCell::new(Parser::<Utf8Parser>::new())),
        }
    }

    fn print_char(&self, c: char) {
        let mut display = self.display.lock();
        let mut cursor = self.cursor.lock();
        let mut color = self.color.lock();

        if c == '\n' {
            LFBTerminal::clear_line_from_cursor(&mut display, &mut cursor, &mut color);

            cursor.pos.0 = 0;
            cursor.pos.1 += 1;
        } else {
            let char_width = LFBTerminal::print_char_at(&mut display, &mut color, c, cursor.pos);
            if char_width > 0 {
                let index = (cursor.pos.1 * display.size.0 + cursor.pos.0) as usize;
                let char_columns = (char_width / lfb::DEFAULT_CHAR_WIDTH + (if char_width % lfb::DEFAULT_CHAR_WIDTH == 0 { 0 } else { 1 })) as u16;

                // Set character in character buffer
                display.char_buffer[index] = Character { value: c, fg_color: color.fg_color, bg_color: color.bg_color };

                // Null out following, if glyph is larger than one column
                for i in 1..char_columns {
                    if cursor.pos.0 + i >= display.size.0 {
                        break;
                    }

                    display.char_buffer[index + i as usize] = Character { value: '\0', fg_color: INVISIBLE, bg_color: INVISIBLE };
                }

                if cursor.pos.0 + char_columns >= display.size.0 {
                    let row = cursor.pos.1;
                    LFBTerminal::position(&mut display, &mut cursor, &mut color, (0, row + 1));
                } else {
                    cursor.pos.0 += char_columns;
                }
            }
        }

        if cursor.pos.0 >= display.size.0 {
            cursor.pos.1 += 1;
            cursor.pos.0 = 0;
        }

        if cursor.pos.1 >= display.size.1 {
            LFBTerminal::scroll_up(&mut display, &mut color);
            cursor.pos.0 = 0;
            cursor.pos.1 = display.size.1 - 1;
            let pos = (0, display.size.1);

            LFBTerminal::print_char_at(&mut display, &mut color, '_', pos);
        }
    }

    fn print_char_at(display: &mut DisplayState, color: &mut ColorState, c: char, pos: (u16, u16)) -> u32 {
        display.lfb.lfb().draw_char(pos.0 as u32 * lfb::DEFAULT_CHAR_WIDTH, pos.1 as u32 * lfb::DEFAULT_CHAR_HEIGHT, color.fg_color, color.bg_color, c);
        display.lfb.direct_lfb().draw_char(pos.0 as u32 * lfb::DEFAULT_CHAR_WIDTH, pos.1 as u32 * lfb::DEFAULT_CHAR_HEIGHT, color.fg_color, color.bg_color, c)
    }

    fn draw_status_bar(display: &mut DisplayState) {
        // Draw background
        for i in 0..display.size.0 as u32 * lfb::DEFAULT_CHAR_WIDTH {
            for j in 0..lfb::DEFAULT_CHAR_HEIGHT {
                display.lfb.lfb().draw_pixel(i, j, color::HHU_GREEN);
            }
        }

        // Collect system information
        let uptime = TimeDelta::try_milliseconds(timer().systime_ms() as i64).expect("Failed to create TimeDelta struct from systime");
        let active_process_ids = process_manager().read().active_process_ids();
        let active_thread_ids = scheduler().active_thread_ids();

        // Draw info string
        let info_string = format!("D³OS v{} ({}) | Uptime: {:0>2}:{:0>2}:{:0>2} | Processes: {} | Threads: {}",
                                  built_info::PKG_VERSION, built_info::PROFILE,
                                  uptime.num_hours(), uptime.num_minutes() % 60, uptime.num_seconds() - (uptime.num_minutes() * 60),
                                  active_process_ids.len(),
                                  active_thread_ids.len());

        display.lfb.lfb().draw_string(0, 0, color::HHU_BLUE, color::INVISIBLE, info_string.as_str());

        // Draw date
        if let Some(efi_system_table) = efi_system_table() {
            let system_table = efi_system_table.read();
            let runtime_services = unsafe { system_table.runtime_services() };

            if let Ok(date) = runtime_services.get_time() {
                let date_str = format!("{}-{:0>2}-{:0>2} {:0>2}:{:0>2}:{:0>2}", date.year(), date.month(), date.day(), date.hour(), date.minute(), date.second());
                display.lfb.lfb().draw_string((display.size.0 as u32 - date_str.len() as u32) * lfb::DEFAULT_CHAR_WIDTH, 0, color::HHU_BLUE, color::INVISIBLE, &date_str);
            }
        }

        display.lfb.flush_lines(0, lfb::DEFAULT_CHAR_HEIGHT);
    }

    fn scroll_up(display: &mut DisplayState, color: &mut ColorState) {
        unsafe {
            let char_ptr = display.char_buffer.as_ptr() as *mut u8;
            char_ptr.copy_from(char_ptr.offset(display.size.0 as isize * size_of::<Character>() as isize),
                               display.size.0 as usize * (display.size.1 as usize - 1) * size_of::<Character>());
        }

        let skip = display.size.0 as usize * (display.size.1 as usize - 1);
        display.char_buffer.iter_mut().skip(skip).for_each(|item| {
            item.value = '\0';
            item.fg_color = color.fg_color;
            item.bg_color = color.bg_color;
        });

        let size = display.size;
        display.lfb.lfb().scroll_up(lfb::DEFAULT_CHAR_HEIGHT);
        display.lfb.lfb().fill_rect(0, (size.1 - 1) as u32 * lfb::DEFAULT_CHAR_HEIGHT, size.0 as u32 * lfb::DEFAULT_CHAR_WIDTH, lfb::DEFAULT_CHAR_HEIGHT, color.bg_color);

        LFBTerminal::draw_status_bar(display);
        display.lfb.flush();
    }

    fn position(display: &mut DisplayState, cursor: &mut CursorState, color: &mut ColorState, pos: (u16, u16)) {
        if pos.1 == 0 {
            cursor.pos = (pos.0, 1);
        } else {
            cursor.pos = pos
        }

        while cursor.pos.1 >= display.size.1 {
            cursor.pos.1 -= 1;
            LFBTerminal::scroll_up(display, color);
        }
    }

    fn handle_bell() {
        let speaker = speaker();
        speaker.play(440, 250);
        speaker.play(880, 250);
    }

    fn handle_tab(display: &mut DisplayState, cursor: &mut CursorState, color: &mut ColorState) {
        if cursor.pos.0 + TAB_SPACES >= display.size.0 {
            LFBTerminal::position(display, cursor, color, (0, cursor.pos.1 + 1));
        } else {
            LFBTerminal::position(display, cursor, color, (((cursor.pos.0 + TAB_SPACES) / TAB_SPACES) * TAB_SPACES, cursor.pos.1));
        }
    }

    fn clear_screen(display: &mut DisplayState, color: &mut ColorState) {
        // Clear screen
        let size = display.size;
        display.lfb.lfb().fill_rect(0, 0, size.0 as u32 * lfb::DEFAULT_CHAR_WIDTH, size.1 as u32 * lfb::DEFAULT_CHAR_HEIGHT, color.bg_color);

        // Clear character buffer
        display.char_buffer.iter_mut().for_each(|item| {
            item.value = '\0';
            item.fg_color = color.fg_color;
            item.bg_color = color.bg_color;
        });

        LFBTerminal::draw_status_bar(display);
        display.lfb.flush();
    }

    fn clear_screen_to_cursor(display: &mut DisplayState, cursor: &mut CursorState, color: &mut ColorState) {
        let pos = cursor.pos;
        let size = display.size;

        // Clear from start of line to cursor
        display.lfb.lfb().fill_rect(0, pos.1 as u32 * lfb::DEFAULT_CHAR_HEIGHT, pos.0 as u32 * lfb::DEFAULT_CHAR_WIDTH, lfb::DEFAULT_CHAR_HEIGHT, color.bg_color);

        // Clear from start of screen to line before cursor
        display.lfb.lfb().fill_rect(0, 0, size.0 as u32 * lfb::DEFAULT_CHAR_WIDTH, pos.1 as u32 * lfb::DEFAULT_CHAR_HEIGHT, color.bg_color);

        // Clear character buffer from beginning of screen to cursor
        display.char_buffer.iter_mut().enumerate()
            .filter(|item| item.0 < (pos.1 * size.0 + pos.0) as usize)
            .for_each(|item| {
                item.1.value = '\0';
                item.1.fg_color = color.fg_color;
                item.1.bg_color = color.bg_color;
            });

        LFBTerminal::draw_status_bar(display);
        display.lfb.flush();
    }

    fn clear_screen_from_cursor(display: &mut DisplayState, cursor: &mut CursorState, color: &mut ColorState) {
        let pos = cursor.pos;
        let size = display.size;

        // Clear from cursor to end of line
        display.lfb.lfb().fill_rect(pos.0 as u32 * lfb::DEFAULT_CHAR_WIDTH, pos.1 as u32 * lfb::DEFAULT_CHAR_HEIGHT, (size.0 - pos.0) as u32 * lfb::DEFAULT_CHAR_WIDTH, lfb::DEFAULT_CHAR_HEIGHT, color.bg_color);

        // Clear from next line to end of screen
        display.lfb.lfb().fill_rect(0, (pos.1 + 1) as u32 * lfb::DEFAULT_CHAR_HEIGHT, size.0 as u32 * lfb::DEFAULT_CHAR_WIDTH, (size.1 - pos.1 - 1) as u32 * lfb::DEFAULT_CHAR_HEIGHT, color.bg_color);

        // Clear character buffer from cursor to end of screen
        display.char_buffer.iter_mut().skip((pos.1 * size.0 + pos.0) as usize)
            .for_each(|item| {
                item.value = '\0';
                item.fg_color = color.fg_color;
                item.bg_color = color.bg_color;
            });

        LFBTerminal::draw_status_bar(display);
        display.lfb.flush();
    }

    fn clear_line(display: &mut DisplayState, cursor: &mut CursorState, color: &mut ColorState) {
        let pos = cursor.pos;
        let size = display.size;

        // Clear line in lfb
        display.lfb.lfb().fill_rect(0, pos.1 as u32 * lfb::DEFAULT_CHAR_HEIGHT, size.0 as u32 * lfb::DEFAULT_CHAR_WIDTH, lfb::DEFAULT_CHAR_HEIGHT, color.bg_color);
        // Clear line in character buffer
        display.char_buffer.iter_mut().skip((pos.1 * size.0) as usize).enumerate()
            .filter(|item| item.0 < size.0 as usize)
            .for_each(|item| {
                item.1.value = 'a';
                item.1.fg_color = color.fg_color;
                item.1.bg_color = color.bg_color;
            });

        if pos.1 == 0 {
            LFBTerminal::draw_status_bar(display);
        }
        display.lfb.flush();
    }

    fn clear_line_to_cursor(display: &mut DisplayState, cursor: &mut CursorState, color: &mut ColorState) {
        let pos = cursor.pos;
        let size = display.size;

        // Clear line in lfb
        display.lfb.lfb().fill_rect(0, pos.1 as u32 * lfb::DEFAULT_CHAR_HEIGHT, pos.0 as u32 * lfb::DEFAULT_CHAR_WIDTH, lfb::DEFAULT_CHAR_HEIGHT, color.bg_color);

        // Clear line in character buffer
        display.char_buffer.iter_mut().skip((pos.1 * size.0) as usize).enumerate()
            .filter(|item| item.0 < pos.0 as usize)
            .for_each(|item| {
                item.1.value = '\0';
                item.1.fg_color = color.fg_color;
                item.1.bg_color = color.bg_color;
            });

        if pos.1 == 0 {
            LFBTerminal::draw_status_bar(display);
        }
        display.lfb.flush();
    }

    fn clear_line_from_cursor(display: &mut DisplayState, cursor: &mut CursorState, color: &mut ColorState) {
        let pos = cursor.pos;
        let size = display.size;

        // Clear line in lfb
        display.lfb.lfb().fill_rect(pos.0 as u32 * lfb::DEFAULT_CHAR_WIDTH, pos.1 as u32 * lfb::DEFAULT_CHAR_HEIGHT, (size.0 - pos.0) as u32 * lfb::DEFAULT_CHAR_WIDTH, lfb::DEFAULT_CHAR_HEIGHT, color.bg_color);

        // Clear line in character buffer
        display.char_buffer.iter_mut().skip((pos.1 * size.0 + pos.0) as usize).enumerate()
            .filter(|item| item.0 < (size.0 - pos.0) as usize)
            .for_each(|item| {
                item.1.value = '\0';
                item.1.fg_color = color.fg_color;
                item.1.bg_color = color.bg_color;
            });

        if pos.1 == 0 {
            LFBTerminal::draw_status_bar(display);
        }
        display.lfb.flush();
    }

    fn handle_ansi_color(color: &mut ColorState, params: &Params) {
        let mut iter = params.iter();
        while let Some(param) = iter.next() {
            let code = param[0];

            match code {
                0..=29 => {
                    LFBTerminal::handle_ansi_graphic_rendition(color, code);
                }
                30..=39 => {
                    if let Some(col) = ansi_color(code - 30, &mut iter) {
                        color.fg_base_color = col;
                        color.fg_bright = false;
                    }
                }
                40..=49 => {
                    if let Some(col) = ansi_color(code - 40, &mut iter) {
                        color.bg_base_color = col;
                        color.bg_bright = false;
                    }
                }
                90..=97 => {
                    if let Some(col) = ansi_color(code - 90, &mut iter) {
                        color.fg_base_color = col;
                        color.fg_bright = true;
                    }
                }
                100..=107 => {
                    if let Some(col) = ansi_color(code - 100, &mut iter) {
                        color.bg_base_color = col;
                        color.bg_bright = true;
                    }
                }
                _ => {}
            }
        }

        let mut fg_self = color.fg_base_color;
        let mut bg_self = color.bg_base_color;

        if color.invert {
            let tmp = fg_self;
            fg_self = bg_self;
            bg_self = tmp;
        }

        if color.bright || color.fg_bright {
            fg_self = fg_self.bright();
        }

        if color.dim {
            fg_self = fg_self.dim();
        }

        if color.bg_bright {
            bg_self = bg_self.bright();
        }

        color.fg_color = fg_self;
        color.bg_color = bg_self;
    }

    fn handle_ansi_graphic_rendition(color: &mut ColorState, code: u16) {
        match code {
            0 => {
                color.fg_base_color = color::WHITE;
                color.bg_base_color = color::BLACK;
                color.fg_color = color::WHITE;
                color.bg_color = color::BLACK;
                color.fg_bright = false;
                color.bg_bright = false;
                color.invert = false;
                color.bright = false;
                color.dim = false;
            }
            1 => {
                color.bright = true;
            }
            2 => {
                color.dim = true;
            }
            7 => {
                color.invert = true;
            }
            22 => {
                color.bright = false;
                color.dim = false;
            }
            27 => {
                color.invert = false;
            }
            _ => {}
        }
    }

    fn handle_ansi_cursor_sequence(display: &mut DisplayState, cursor: &mut CursorState, color: &mut ColorState, code: u8, params: &Params) {
        let mut iter = params.iter();
        match code {
            0x41 => {
                // Move cursor up
                let param = iter.next();
                if param.is_some() {
                    let y_move = param.unwrap()[0];
                    let row = cursor.pos.1 - if y_move == 0 { 1 } else { y_move };
                    LFBTerminal::position(display, cursor, color, (cursor.pos.0, if row > 0 { row } else { 0 }));
                }
            }
            0x42 => {
                // Move cursor down
                let param = iter.next();
                if param.is_some() {
                    let y_move = param.unwrap()[0];
                    let row = cursor.pos.1 + if y_move == 0 { 1 } else { y_move };
                    LFBTerminal::position(display, cursor, color, (cursor.pos.0, if row < display.size.1 { row } else { display.size.1 - 1 }));
                };
            }
            0x43 => {
                // Move cursor right
                let param = iter.next();
                if param.is_some() {
                    let x_move = param.unwrap()[0];
                    let column = cursor.pos.0 + if x_move == 0 { 1 } else { x_move };
                    LFBTerminal::position(display, cursor, color, (if column < display.size.0 { column } else { display.size.0 - 1 }, cursor.pos.1));
                };
            }
            0x44 => {
                // Move cursor left
                let param = iter.next();
                if param.is_some() {
                    let x_move = param.unwrap()[0];
                    let column = cursor.pos.0 - if x_move == 0 { 1 } else { x_move };
                    LFBTerminal::position(display, cursor, color, (if column > 0 { column } else { 0 }, cursor.pos.1));
                };
            }
            0x45 => {
                // Move cursor to start of next line
                let param = iter.next();
                if param.is_some() {
                    let row = cursor.pos.1 + param.unwrap()[0] + 1;
                    LFBTerminal::position(display, cursor, color, (0, if row < display.size.1 { row } else { display.size.1 - 1 }));
                };
            }
            0x46 => {
                // Move cursor to start of previous line
                let param = iter.next();
                if param.is_some() {
                    let row = cursor.pos.1 - param.unwrap()[0] - 1;LFBTerminal::position(display, cursor, color, (0, if row > 0 { row } else { 0 }));
                };
            }
            0x47 => {
                // Move cursor to column
                let param = iter.next();
                if param.is_some() {
                    let column = param.unwrap()[0];
                    LFBTerminal::position(display, cursor, color, (if column < display.size.0 { column } else { display.size.0 - 1 }, cursor.pos.1));
                }
            }
            0x48 | 0x66 => {
                // Set cursor position
                let param1 = iter.next();
                let param2 = iter.next();

                if param1.is_some() && param2.is_some() {
                    let column = param1.unwrap()[0];
                    let row = param2.unwrap()[0];

                    LFBTerminal::position(display, cursor, color, (if column > display.size.0 { display.size.0 - 1 } else { column }, if row > display.size.1 { display.size.1 - 1 } else { row }));
                } else {
                    LFBTerminal::position(display, cursor, color, (0, 0));
                }
            }
            0x73 => {
                // Save cursor position
                cursor.saved_pos = (cursor.pos.0, cursor.pos.1);
            }
            0x75 => {
                // Restore cursor position
                LFBTerminal::position(display, cursor, color, cursor.saved_pos);
            }
            _ => {}
        }
    }

    fn handle_ansi_erase_sequence(display: &mut DisplayState, cursor: &mut CursorState, color: &mut ColorState, code: u8, params: &Params) {
        let mut iter = params.iter();
        let param = iter.next();
        let erase_code = if param.is_some() {
            param.unwrap()[0]
        } else {
            0
        };

        match code {
            0x4a => match erase_code {
                0 => LFBTerminal::clear_screen_from_cursor(display, cursor, color),
                1 => LFBTerminal::clear_screen_to_cursor(display, cursor, color),
                2 => {
                    LFBTerminal::clear_screen(display, color);
                    LFBTerminal::position(display, cursor, color, (0, 0));
                }
                _ => {}
            },
            0x4b => match erase_code {
                0 => LFBTerminal::clear_line_from_cursor(display, cursor, color),
                1 => LFBTerminal::clear_line_to_cursor(display, cursor, color),
                2 => LFBTerminal::clear_line(display, cursor, color),
                _ => {}
            },
            _ => {}
        }
    }
}

fn ansi_color(code: u16, iter: &mut ParamsIter) -> Option<Color> {
    match code {
        0 => Some(color::BLACK),
        1 => Some(color::RED),
        2 => Some(color::GREEN),
        3 => Some(color::YELLOW),
        4 => Some(color::BLUE),
        5 => Some(color::MAGENTA),
        6 => Some(color::CYAN),
        7 | 9 => Some(color::WHITE),
        8 => parse_complex_color(iter),
        _ => None,
    }
}

fn parse_complex_color(iter: &mut ParamsIter) -> Option<Color> {
    let mode = iter.next()?[0];

    return match mode {
        2 => {
            let red = iter.next()?[0] as u8;
            let green = iter.next()?[0] as u8;
            let blue = iter.next()?[0] as u8;

            Some(Color { red, green, blue, alpha: 255 })
        }
        5 => {
            let index = iter.next()?[0] as usize;
            if index <= 255 {
                Some(COLOR_TABLE_256[index])
            } else {
                None
            }
        }
        _ => None,
    };
}

impl Perform for LFBTerminal {
    fn print(&mut self, c: char) {
        self.print_char(c);
    }

    fn execute(&mut self, byte: u8) {
        match byte {
            0x07 => LFBTerminal::handle_bell(),
            0x09 => LFBTerminal::handle_tab(&mut self.display.lock(), &mut self.cursor.lock(), &mut self.color.lock()),
            0x0a => self.print_char('\n'),
            _ => {}
        }
    }

    fn hook(&mut self, _params: &Params, _intermediates: &[u8], _ignore: bool, _action: u8) {}

    fn put(&mut self, _byte: u8) {}

    fn unhook(&mut self) {}

    fn osc_dispatch(&mut self, _params: &[&[u8]], _bell_terminated: bool) {}

    fn csi_dispatch(&mut self, params: &Params, _intermediates: &[u8], _ignore: bool, action: u8) {
        match action {
            0x41..=0x48 | 0x66 | 0x6e | 0x73 | 0x75 => LFBTerminal::handle_ansi_cursor_sequence(&mut self.display.lock(), &mut self.cursor.lock(), &mut self.color.lock(), action, params),
            0x4a | 0x4b => LFBTerminal::handle_ansi_erase_sequence(&mut self.display.lock(), &mut self.cursor.lock(), &mut self.color.lock(), action, params),
            0x6d => LFBTerminal::handle_ansi_color(&mut self.color.lock(), params),
            _ => {}
        }
    }

    fn esc_dispatch(&mut self, _intermediates: &[u8], _ignore: bool, _byte: u8) {}
}<|MERGE_RESOLUTION|>--- conflicted
+++ resolved
@@ -13,8 +13,10 @@
 use core::mem::size_of;
 use core::ptr;
 use chrono::TimeDelta;
+use pc_keyboard::layouts::{AnyLayout, De105Key};
+use pc_keyboard::{DecodedKey, HandleControl, Keyboard, ScancodeSet1};
 use spin::Mutex;
-use crate::{built_info, efi_system_table, keyboard, process_manager, scheduler, speaker, timer};
+use crate::{built_info, efi_services_available, keyboard, process_manager, scheduler, speaker, timer};
 
 const CURSOR: char = if let Some(cursor) = char::from_u32(0x2588) { cursor } else { '_' };
 const TAB_SPACES: u16 = 8;
@@ -48,6 +50,7 @@
     cursor: Mutex<CursorState>,
     color: Mutex<ColorState>,
     parser: Mutex<RefCell<Parser>>,
+    decoder: Mutex<Keyboard<AnyLayout, ScancodeSet1>>,
 }
 
 pub struct CursorThread {
@@ -102,11 +105,11 @@
     }
 
     pub fn run(&mut self) {
-        // let mut sleep_counter = 0usize;
+        let mut sleep_counter = 0usize;
 
         loop {
             scheduler().sleep(CURSOR_UPDATE_INTERVAL);
-            // sleep_counter += CURSOR_UPDATE_INTERVAL;
+            sleep_counter += CURSOR_UPDATE_INTERVAL;
 
             // CAUTION: This only works because LFBTerminal is the only implementation of Terminal
             let terminal = unsafe { (ptr::from_ref(self.terminal.as_ref()) as *const LFBTerminal).as_ref().unwrap() };
@@ -126,11 +129,10 @@
             display.lfb.direct_lfb().draw_char(cursor.pos.0 as u32 * lfb::DEFAULT_CHAR_WIDTH, cursor.pos.1 as u32 * lfb::DEFAULT_CHAR_HEIGHT, character.fg_color, character.bg_color, draw_character);
             self.visible = !self.visible;
 
-            // Disabled to have better view of the new and cool window-manager ;) 
-            //if sleep_counter >= 1000 {
-            //    LFBTerminal::draw_status_bar(&mut display);
-            //    sleep_counter = 0;
-            //}
+            if sleep_counter >= 1000 {
+                LFBTerminal::draw_status_bar(&mut display);
+                sleep_counter = 0;
+            }
         }
     }
 }
@@ -163,38 +165,34 @@
 
 impl InputStream for LFBTerminal {
     fn read_byte(&self) -> i16 {
-<<<<<<< HEAD
-        let read_byte = ps2_devices().keyboard().read_byte();
-
-        self.write_byte(read_byte as u8);
-        return read_byte;
-=======
-        let keyboard = keyboard();
-        let read_byte;
-
-        loop {
-            let mut decoder = self.decoder.lock();
-            let scancode = keyboard.read_byte();
-            if scancode == -1 {
-                panic!("Keyboard stream closed!");
-            }
-
-            if let Ok(Some(event)) = decoder.add_byte(scancode as u8) {
-                if let Some(key) = decoder.process_keyevent(event) {
-                    match key {
-                        DecodedKey::Unicode(c) => {
-                            read_byte = c;
-                            break;
+        if let Some(keyboard) = keyboard() {
+            let read_byte;
+
+            loop {
+                let mut decoder = self.decoder.lock();
+                let scancode = keyboard.read_byte();
+                if scancode == -1 {
+                    panic!("Keyboard stream closed!");
+                }
+
+                if let Ok(Some(event)) = decoder.add_byte(scancode as u8) {
+                    if let Some(key) = decoder.process_keyevent(event) {
+                        match key {
+                            DecodedKey::Unicode(c) => {
+                                read_byte = c;
+                                break;
+                            }
+                            _ => {}
                         }
-                        _ => {}
                     }
                 }
             }
-        }
-
-        self.write_byte(read_byte as u8);
-        read_byte as i16
->>>>>>> ee0cf67c
+
+            self.write_byte(read_byte as u8);
+            return read_byte as i16;
+        }
+        
+        -1
     }
 }
 
@@ -216,6 +214,7 @@
             cursor: Mutex::new(CursorState::new()),
             color: Mutex::new(ColorState::new()),
             parser: Mutex::new(RefCell::new(Parser::<Utf8Parser>::new())),
+            decoder: Mutex::new(Keyboard::new(ScancodeSet1::new(), AnyLayout::De105Key(De105Key), HandleControl::Ignore))
         }
     }
 
@@ -291,19 +290,15 @@
 
         // Draw info string
         let info_string = format!("D³OS v{} ({}) | Uptime: {:0>2}:{:0>2}:{:0>2} | Processes: {} | Threads: {}",
-                                  built_info::PKG_VERSION, built_info::PROFILE,
-                                  uptime.num_hours(), uptime.num_minutes() % 60, uptime.num_seconds() - (uptime.num_minutes() * 60),
-                                  active_process_ids.len(),
-                                  active_thread_ids.len());
+              built_info::PKG_VERSION, built_info::PROFILE,
+              uptime.num_hours(), uptime.num_minutes() % 60, uptime.num_seconds() - (uptime.num_minutes() * 60),
+              active_process_ids.len(), active_thread_ids.len());
 
         display.lfb.lfb().draw_string(0, 0, color::HHU_BLUE, color::INVISIBLE, info_string.as_str());
 
         // Draw date
-        if let Some(efi_system_table) = efi_system_table() {
-            let system_table = efi_system_table.read();
-            let runtime_services = unsafe { system_table.runtime_services() };
-
-            if let Ok(date) = runtime_services.get_time() {
+        if efi_services_available() {
+            if let Ok(date) = uefi::runtime::get_time() {
                 let date_str = format!("{}-{:0>2}-{:0>2} {:0>2}:{:0>2}:{:0>2}", date.year(), date.month(), date.day(), date.hour(), date.minute(), date.second());
                 display.lfb.lfb().draw_string((display.size.0 as u32 - date_str.len() as u32) * lfb::DEFAULT_CHAR_WIDTH, 0, color::HHU_BLUE, color::INVISIBLE, &date_str);
             }
