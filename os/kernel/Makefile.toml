--- conflicted
+++ resolved
@@ -92,14 +92,9 @@
 
 [tasks.link]
 command = "${LINKER}"
-<<<<<<< HEAD
-args = [ "-n", "-T", "${LINKER_FILE}", "-o", "${KERNEL}", "${ASM_OBJECT}", "${RUST_OBJECT}", "-z", "noexecstack" ]
-dependencies = [ "compile", "build-asm" ]
-=======
 args = [ "-n", "-T", "${LINKER_FILE}", "-o", "${KERNEL}", 
-        "${BUILD_DIRECTORY}/boot.o", "${BUILD_DIRECTORY}/sec.o", "${RUST_OBJECT}" ]
+        "${BUILD_DIRECTORY}/boot.o", "${BUILD_DIRECTORY}/sec.o", "${RUST_OBJECT}" "-z", "noexecstack" ]
 dependencies = [ "compile", "build-boot-asm", "build-sec-asm" ]
->>>>>>> c78717bf
 condition = { files_modified = { input = [ "${BUILD_DIRECTORY}/lib${CARGO_MAKE_PROJECT_NAME}*", "${LINKER_FILE}" ], output = [ "${BOOTLOADER_DIRECTORY}/kernel.elf" ] } }
 
 [tasks.check]
