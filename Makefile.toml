[env]
BOOTLOADER_DIRECTORY = "${CARGO_MAKE_WORKSPACE_WORKING_DIRECTORY}/loader"
INITRD_DIRECTORY = "${BOOTLOADER_DIRECTORY}/initrd"
OVMF_URL = "https://retrage.github.io/edk2-nightly/bin/RELEASEX64_OVMF.fd"
TOWBOOT_VERSION = "0.9.1"
TOWBOOT_URL = "https://github.com/hhuOS/towboot/releases/download/v${TOWBOOT_VERSION}/towbootctl-v${TOWBOOT_VERSION}"
TAR = { source = "${CARGO_MAKE_RUST_TARGET_OS}", default_value = "tar", mapping = { "macos" = "gtar" } }
LINKER = { source = "${CARGO_MAKE_RUST_TARGET_OS}", default_value = "ld", mapping = { "macos" = "x86_64-elf-ld" } }

[tasks.default]
alias = "qemu"

# Run tasks

[tasks.debug]
command = "qemu-system-x86_64"
dependencies = [ "debug-signal-vscode" ]
args = [
    # Base machine configuration
    "-machine", "q35,nvdimm=on,pcspk-audiodev=audio0",
    "-m", "128M,slots=2,maxmem=1G",
    "-cpu", "qemu64",
    "-bios", "RELEASEX64_OVMF.fd",
    "-boot", "d",
    "-vga", "std",
    "-rtc", "base=localtime",
    "-serial", "stdio",

    # Hard disk drive configuration
    "-drive", "driver=raw,node-name=boot,file.driver=file,file.filename=d3os.img",

    # NVDIMM configuration
    "-device", "nvdimm,memdev=mem1,id=nv1,label-size=2M",
    "-object", "memory-backend-file,id=mem1,share=on,mem-path=nvdimm0,size=16M",

    # Network configuration
    "-nic", "model=rtl8139,id=rtl8139,hostfwd=udp::1797-:1797",
    "-object", "filter-dump,id=filter1,netdev=rtl8139,file=rtl8139.dump",

    # Audio configuration (Using pulse audio for Linux)
    "-audiodev", "id=audio0,driver=pa",

    # Debugging configuration
    "-S", "-gdb", "tcp::1234"
]

[tasks.debug.mac]
args = [
    # Base machine configuration
    "-machine", "q35,nvdimm=on,pcspk-audiodev=audio0",
    "-m", "128M,slots=2,maxmem=1G",
    "-cpu", "qemu64",
    "-bios", "RELEASEX64_OVMF.fd",
    "-boot", "d",
    "-vga", "std",
    "-rtc", "base=localtime",
    "-serial", "stdio",

    # Hard disk drive configuration
    "-drive", "driver=raw,node-name=boot,file.driver=file,file.filename=d3os.img",

    # NVDIMM configuration
    "-device", "nvdimm,memdev=mem1,id=nv1,label-size=2M",
    "-object", "memory-backend-file,id=mem1,share=on,mem-path=nvdimm0,size=16M",

    # Network configuration
    "-nic", "model=rtl8139,id=rtl8139,hostfwd=udp::1797-:1797",
    "-object", "filter-dump,id=filter1,netdev=rtl8139,file=rtl8139.dump",

    # Audio configuration (Using coreaduio for macOS)
    "-audiodev", "id=audio0,driver=coreaudio",

    # Debugging configuration
    "-S", "-gdb", "tcp::1234"
]

[tasks.debug-signal-vscode]
command = "echo"
args = [ "Ready to debug" ]
dependencies = [ "image" ]

[tasks.qemu]
command = "qemu-system-x86_64"
<<<<<<< HEAD
args = [ "-machine", "q35,pcspk-audiodev=audio0", "-m", "128M", "-cpu", "qemu64", "-bios", "RELEASEX64_OVMF.fd", "-boot", "d", "-vga", "std", "-rtc", "base=localtime", "-drive", "driver=raw,node-name=boot,file.driver=file,file.filename=d3os.img", "-audiodev", "id=audio0,driver=pa" ]
dependencies = [ "image" ]
=======
dependencies = [ "image", "ovmf" ]
args = [
    # Base machine configuration
    "-machine", "q35,nvdimm=on,pcspk-audiodev=audio0",
    "-m", "256M,slots=2,maxmem=1G",
    "-cpu", "qemu64",
    "-bios", "RELEASEX64_OVMF.fd",
    "-boot", "d",
    "-vga", "std",
    "-rtc", "base=localtime",
    "-serial", "stdio",

    # Hard disk drive configuration
    "-drive", "driver=raw,node-name=boot,file.driver=file,file.filename=d3os.img",

    # NVDIMM configuration
    "-device", "nvdimm,memdev=mem1,id=nv1,label-size=2M",
    "-object", "memory-backend-file,id=mem1,share=on,mem-path=nvdimm0,size=16M",

    # Network configuration
    "-nic", "model=rtl8139,id=rtl8139,hostfwd=udp::1797-:1797",
    "-object", "filter-dump,id=filter1,netdev=rtl8139,file=rtl8139.dump",

    # Audio configuration (Using pulse audio for Linux)
    "-audiodev", "id=audio0,driver=pa",
]
>>>>>>> ee0cf67c

[tasks.qemu.mac]
args = [
    # Base machine configuration
    "-machine", "q35,nvdimm=on,pcspk-audiodev=audio0",
    "-m", "128M,slots=2,maxmem=1G",
    "-cpu", "qemu64",
    "-bios", "RELEASEX64_OVMF.fd",
    "-boot", "d",
    "-vga", "std",
    "-rtc", "base=localtime",
    "-serial", "stdio",

    # Hard disk drive configuration
    "-drive", "driver=raw,node-name=boot,file.driver=file,file.filename=d3os.img",

    # NVDIMM configuration
    "-device", "nvdimm,memdev=mem1,id=nv1,label-size=2M",
    "-object", "memory-backend-file,id=mem1,share=on,mem-path=nvdimm0,size=16M",

    # Network configuration
    "-nic", "model=rtl8139,id=rtl8139,hostfwd=udp::1797-:1797",
    "-object", "filter-dump,id=filter1,netdev=rtl8139,file=rtl8139.dump",

    # Audio configuration (Using coreaduio for macOS)
    "-audiodev", "id=audio0,driver=coreaudio",
]

[tasks.ovmf]
command = "wget"
args = [ "-N", "${OVMF_URL}" ]

# Build tasks

[tasks.link-members]
run_task = { name = "link", fork = true }
dependencies = [ "create-initrd-directory" ]

[tasks.create-initrd-directory]
command = "mkdir"
args = [ "-p", "${INITRD_DIRECTORY}" ]
condition = { files_not_exist = [ "${INITRD_DIRECTORY}" ] }

[tasks.initrd]
cwd = "${INITRD_DIRECTORY}"
<<<<<<< HEAD
command = "tar"
args = [ "-cf", "${BOOTLOADER_DIRECTORY}/initrd.tar", "hello", "shell", "uptime", "date", "window_manager" ]
=======
command = "${TAR}"
args = [ "-cf", "${BOOTLOADER_DIRECTORY}/initrd.tar", "hello", "helloc", "shell", "uptime", "date", "mkdir" ]
>>>>>>> ee0cf67c
dependencies = [ "link-members" ]
condition = { files_modified = { input = [ "${INITRD_DIRECTORY}/*" ], output = [ "${BOOTLOADER_DIRECTORY}/initrd.tar" ] } }

[tasks.image]
cwd = "${BOOTLOADER_DIRECTORY}"
command = "${CARGO_MAKE_WORKSPACE_WORKING_DIRECTORY}/towbootctl"
args = [ "image", "--target", "${CARGO_MAKE_WORKSPACE_WORKING_DIRECTORY}/d3os.img", "--", "-config", "towboot.toml"]
dependencies = [ "link-members", "initrd", "towbootctl" ]
condition = { files_modified = { input = [ "${BOOTLOADER_DIRECTORY}/initrd.tar", "${BOOTLOADER_DIRECTORY}/kernel.elf", "${BOOTLOADER_DIRECTORY}/towboot.toml" ], output = [ "${CARGO_MAKE_WORKSPACE_WORKING_DIRECTORY}/d3os.img" ] } }

[tasks.towbootctl]
script = '''
wget -O towbootctl "${TOWBOOT_URL}-x86_64-linux"
chmod +x towbootctl
'''
condition = { files_not_exist = [ "${CARGO_MAKE_WORKSPACE_WORKING_DIRECTORY}/towbootctl" ] }

[tasks.towbootctl.mac]
script = '''
wget -O towbootctl "${TOWBOOT_URL}-macos"
chmod +x towbootctl
'''

# Cleanup tasks

[tasks.clean]
dependencies = [ "clean-workspace", "clean-members" ]

[tasks.clean-workspace]
command = "rm"
args = [ "-rf",
    "${CARGO_MAKE_WORKSPACE_WORKING_DIRECTORY}/d3os.img",
    "${BOOTLOADER_DIRECTORY}/kernel.elf",
    "${BOOTLOADER_DIRECTORY}/initrd.tar",
    "${INITRD_DIRECTORY}",
    "RELEASEX64_OVMF.fd",
    "towbootctl" ]

[tasks.clean-members]
run_task = { name = "clean", fork = true }<|MERGE_RESOLUTION|>--- conflicted
+++ resolved
@@ -77,14 +77,10 @@
 [tasks.debug-signal-vscode]
 command = "echo"
 args = [ "Ready to debug" ]
-dependencies = [ "image" ]
+dependencies = [ "image", "ovmf" ]
 
 [tasks.qemu]
 command = "qemu-system-x86_64"
-<<<<<<< HEAD
-args = [ "-machine", "q35,pcspk-audiodev=audio0", "-m", "128M", "-cpu", "qemu64", "-bios", "RELEASEX64_OVMF.fd", "-boot", "d", "-vga", "std", "-rtc", "base=localtime", "-drive", "driver=raw,node-name=boot,file.driver=file,file.filename=d3os.img", "-audiodev", "id=audio0,driver=pa" ]
-dependencies = [ "image" ]
-=======
 dependencies = [ "image", "ovmf" ]
 args = [
     # Base machine configuration
@@ -111,7 +107,6 @@
     # Audio configuration (Using pulse audio for Linux)
     "-audiodev", "id=audio0,driver=pa",
 ]
->>>>>>> ee0cf67c
 
 [tasks.qemu.mac]
 args = [
@@ -157,13 +152,8 @@
 
 [tasks.initrd]
 cwd = "${INITRD_DIRECTORY}"
-<<<<<<< HEAD
-command = "tar"
-args = [ "-cf", "${BOOTLOADER_DIRECTORY}/initrd.tar", "hello", "shell", "uptime", "date", "window_manager" ]
-=======
 command = "${TAR}"
-args = [ "-cf", "${BOOTLOADER_DIRECTORY}/initrd.tar", "hello", "helloc", "shell", "uptime", "date", "mkdir" ]
->>>>>>> ee0cf67c
+args = [ "-cf", "${BOOTLOADER_DIRECTORY}/initrd.tar", "hello", "helloc", "shell", "uptime", "date", "mkdir", "window_manager"]
 dependencies = [ "link-members" ]
 condition = { files_modified = { input = [ "${INITRD_DIRECTORY}/*" ], output = [ "${BOOTLOADER_DIRECTORY}/initrd.tar" ] } }
 
