--- conflicted
+++ resolved
@@ -68,10 +68,6 @@
     #"filter-dump,id=filter0,netdev=ne2k,file=ne2k.dump",
 
     # Network configuration
-<<<<<<< HEAD
-    "-nic", "model=rtl8139,id=rtl8139,hostfwd=udp::1797-:1797,hostfwd=tcp::1797-:1797",
-    "-object", "filter-dump,id=filter1,netdev=rtl8139,file=rtl8139.dump",
-=======
     #"-nic",
     #"model=rtl8139,id=rtl8139,hostfwd=udp::1797-:1797",
     #"-object",
@@ -90,7 +86,6 @@
     #"filter-dump,id=fd0,netdev=ne2k,file=ne2k.dump",
     #"model=ne2k_pci,id=ne2k,hostfwd=udp::1798-:1798,mac=40:54:00:12:34:56",
     #    "-object",
->>>>>>> ca12117a
 
     # Audio configuration (Using pulse audio for Linux)
     "-audiodev",
@@ -140,10 +135,6 @@
     "memory-backend-file,id=mem1,share=on,mem-path=nvdimm0,size=16M",
 
     # Network configuration
-<<<<<<< HEAD
-    "-nic", "model=rtl8139,id=rtl8139,hostfwd=udp::1797-:1797,hostfwd=tcp::1797-:1797",
-    "-object", "filter-dump,id=filter1,netdev=rtl8139,file=rtl8139.dump",
-=======
     # "-nic",
     # "model=rtl8139,id=rtl8139,hostfwd=udp::1797-:1797",
     # "-object",
@@ -158,7 +149,6 @@
     #"-netdev",
     #"tap,id=mynet0,ifname=tap0,script=no,downscript=no",
     #"model=ne2k_pci,id=ne2k,hostfwd=udp::1798-:1798,mac=40:54:00:12:34:56",
->>>>>>> ca12117a
 
     # Audio configuration (Using pulse audio for Linux)
     "-audiodev",
@@ -193,7 +183,7 @@
 
 [tasks.test]
 command = "cargo"
-args = [ "test" ]
+args = ["test"]
 
 # Build tasks
 
@@ -209,40 +199,19 @@
 
 [tasks.create-initrd-directory]
 command = "mkdir"
-<<<<<<< HEAD
-args = [ "-p", "${INITRD_DIRECTORY}", "${INITRD_DIRECTORY}/bin" ]
-condition = { files_not_exist = [ "${INITRD_DIRECTORY}/bin" ] }
-=======
-args = ["-p", "${INITRD_DIRECTORY}"]
-condition = { files_not_exist = ["${INITRD_DIRECTORY}"] }
->>>>>>> ca12117a
+args = ["-p", "${INITRD_DIRECTORY}", "${INITRD_DIRECTORY}/bin"]
+condition = { files_not_exist = ["${INITRD_DIRECTORY}/bin"] }
 
 [tasks.initrd]
 cwd = "${INITRD_DIRECTORY}"
 command = "${TAR}"
-<<<<<<< HEAD
-args = [ "-cf", "${BOOTLOADER_DIRECTORY}/initrd.tar", "bin/", "usr/" ]
-dependencies = [ "link-members" ]
-condition = { files_modified = { input = [ "${INITRD_DIRECTORY}/**/*" ], output = [ "${BOOTLOADER_DIRECTORY}/initrd.tar" ] } }
-=======
-args = [
-    "-cf",
-    "${BOOTLOADER_DIRECTORY}/initrd.tar",
-    "hello",
-    "helloc",
-    "shell",
-    "uptime",
-    "date",
-    "ntest",
-    "ls",
-]
+args = ["-cf", "${BOOTLOADER_DIRECTORY}/initrd.tar", "bin/", "usr/"]
 dependencies = ["link-members"]
 condition = { files_modified = { input = [
-    "${INITRD_DIRECTORY}/*",
+    "${INITRD_DIRECTORY}/**/*",
 ], output = [
     "${BOOTLOADER_DIRECTORY}/initrd.tar",
 ] } }
->>>>>>> ca12117a
 
 [tasks.create-hdd-fill-img]
 cwd = "${CARGO_MAKE_CRATE_TARGET_DIRECTORY}"
