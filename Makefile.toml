[config]
skip_core_tasks = true
skip_git_env_info = true

[env]
BOOTLOADER_DIRECTORY = "${CARGO_MAKE_WORKSPACE_WORKING_DIRECTORY}/loader"
INITRD_DIRECTORY = "${BOOTLOADER_DIRECTORY}/initrd"
OVMF_URL = "https://retrage.github.io/edk2-nightly/bin/RELEASEX64_OVMF.fd"
TOWBOOT_VERSION = "0.9.5"
TOWBOOT_URL = "https://github.com/hhuOS/towboot/releases/download/v${TOWBOOT_VERSION}/towbootctl-v${TOWBOOT_VERSION}"
TAR = { source = "${CARGO_MAKE_RUST_TARGET_OS}", default_value = "tar", mapping = { "macos" = "gtar" } }
LINKER = { source = "${CARGO_MAKE_RUST_TARGET_OS}", default_value = "ld", mapping = { "macos" = "x86_64-elf-ld" } }
QEMU_AUDIO_DEVICE = { source = "${CARGO_MAKE_RUST_TARGET_OS}", default_value = "pa", mapping = { "macos" = "coreaudio" } }

[tasks.default]
alias = "qemu"

# Run tasks

[tasks.qemu]
command = "qemu-system-x86_64"
dependencies = [ "image", "hdd", "ovmf" ]
args = [
    # Base machine configuration
    "-machine", "q35,nvdimm=on,pcspk-audiodev=audio0",
    "-m", "256M,slots=2,maxmem=1G",
    "-cpu", "qemu64",
    "-bios", "RELEASEX64_OVMF.fd",
    "-boot", "d",
    "-vga", "std",
    "-rtc", "base=localtime",
    "-serial", "stdio",

    # Hard disk drive configuration
    "-device", "piix3-ide,id=ide",  # IDE Controller
    "-device", "ahci,id=ahci",      # AHCI Controller
    "-drive", "driver=raw,if=none,id=boot,file.filename=d3os.img",  # Boot drive
    "-drive", "driver=raw,if=none,id=hdd,file.filename=hdd.img",    # HDD drive containing root filesystem
    "-device", "ide-hd,bus=ahci.0,drive=boot",  # Attach boot drive to AHCI controller (boots faster than on the IDE controller)
    "-device", "ide-hd,bus=ide.0,drive=hdd",    # Attach HDD drive to IDE controller (D3OS does not support AHCI yet)

    # NVDIMM configuration
    "-device", "nvdimm,memdev=mem1,id=nv1,label-size=2M",
    "-object", "memory-backend-file,id=mem1,share=on,mem-path=nvdimm0,size=16M",

    # Network configuration
    "-nic", "model=rtl8139,id=rtl8139,hostfwd=udp::1797-:1797,hostfwd=tcp::1797-:1797",
    "-object", "filter-dump,id=filter1,netdev=rtl8139,file=rtl8139.dump",

    # Audio configuration (Using pulse audio for Linux)
    "-audiodev", "id=audio0,driver=${QEMU_AUDIO_DEVICE}",
]

[tasks.qemu-wsl]
command = "qemu-system-x86_64.exe"
dependencies = [ "image", "hdd", "ovmf" ]
env = { WSL_BIOS_PATH = { script = ["wslpath -w 'RELEASEX64_OVMF.fd'"]}, WSL_BOOT_PATH = { script = ["wslpath -w 'd3os.img'"] }, WSL_HDD_PATH = { script = ["wslpath -w 'hdd.img'"]} }
args = [
    # Base machine configuration
    "-machine", "q35,nvdimm=on,pcspk-audiodev=audio0",
    "-m", "256M,slots=2,maxmem=1G",
    "-cpu", "qemu64",
    "-bios", "${WSL_BIOS_PATH}",
    "-boot", "d",
    "-vga", "std",
    "-rtc", "base=localtime",
    "-serial", "stdio",

    # Hard disk drive configuration
    "-device", "piix3-ide,id=ide",  # IDE Controller
    "-device", "ahci,id=ahci",      # AHCI Controller
    "-drive", "driver=raw,if=none,id=boot,file.filename=${WSL_BOOT_PATH}",  # Boot drive
    "-drive", "driver=raw,if=none,id=hdd,file.filename=${WSL_HDD_PATH}",    # HDD drive containing root filesystem
    "-device", "ide-hd,bus=ahci.0,drive=boot",  # Attach boot drive to AHCI controller (boots faster than on the IDE controller)
    "-device", "ide-hd,bus=ide.0,drive=hdd",    # Attach HDD drive to IDE controller (D3OS does not support AHCI yet)

    # NVDIMM configuration
    #"-device", "nvdimm,memdev=mem1,id=nv1,label-size=2M",
    #"-object", "memory-backend-file,id=mem1,share=on,mem-path=nvdimm0,size=16M",

    # Network configuration
    "-nic", "model=rtl8139,id=rtl8139,hostfwd=udp::1797-:1797",
    "-object", "filter-dump,id=filter1,netdev=rtl8139,file=rtl8139.dump",

    # Audio configuration (Using pulse audio for Linux)
    "-audiodev", "id=audio0,driver=sdl",

    # Windows Hyper-V acceleration
    "-accel", "whpx",
]

[tasks.debug]
command = "qemu-system-x86_64"
dependencies = [ "debug-signal-vscode" ]
args = [
    # Base machine configuration
    "-machine", "q35,nvdimm=on,pcspk-audiodev=audio0",
    "-m", "256M,slots=2,maxmem=1G",
    "-cpu", "qemu64",
    "-bios", "RELEASEX64_OVMF.fd",
    "-boot", "c",
    "-vga", "std",
    "-rtc", "base=localtime",
    "-serial", "stdio",

    # Hard disk drive configuration
    "-device", "piix3-ide,id=ide",  # IDE Controller
    "-device", "ahci,id=ahci",      # AHCI Controller
    "-drive", "driver=raw,if=none,id=boot,file.filename=d3os.img",  # Boot drive
    "-drive", "driver=raw,if=none,id=hdd,file.filename=hdd.img",    # HDD drive containing root filesystem
    "-device", "ide-hd,bus=ahci.0,drive=boot",  # Attach boot drive to AHCI controller (boots faster than on the IDE controller)
    "-device", "ide-hd,bus=ide.0,drive=hdd",    # Attach HDD drive to IDE controller (D3OS does not support AHCI yet)

    # NVDIMM configuration
    "-device", "nvdimm,memdev=mem1,id=nv1,label-size=2M",
    "-object", "memory-backend-file,id=mem1,share=on,mem-path=nvdimm0,size=16M",

    # Network configuration
    "-nic", "model=rtl8139,id=rtl8139,hostfwd=udp::1797-:1797,hostfwd=tcp::1797-:1797",
    "-object", "filter-dump,id=filter1,netdev=rtl8139,file=rtl8139.dump",

    # Audio configuration (Using pulse audio for Linux)
    "-audiodev", "id=audio0,driver=${QEMU_AUDIO_DEVICE}",

    # Trace events
    #"-d", "trace:ps2_write_keyboard,trace:ps2_read_data,trace:ps2_mouse_send_packet,trace:ps2_mouse_fake_event,trace:ps2_write_mouse,trace:ps2_mouse_reset",

    # Debugging configuration
    "-S", "-gdb", "tcp::1234"
]

[tasks.debug-signal-vscode]
command = "echo"
args = [ "Ready to debug" ]
dependencies = [ "image", "hdd", "ovmf" ]

[tasks.gdb]
command = "gdb" 
args = [ "-ex", "break start", "-ex", "target remote 127.0.0.1:1234", "-ex", "continue", "loader/kernel.elf" ]

[tasks.ovmf]
command = "wget"
args = [ "-N", "${OVMF_URL}" ]

[tasks.test]
command = "cargo"
args = [ "test" ]

# Build tasks

[tasks.link-members]
run_task = { name = "link", fork = true }
dependencies = [ "create-initrd-directory" ]

[tasks.check-members]
run_task = { name = "check", fork = true }

[tasks.clippy-members]
run_task = { name = "clippy", fork = true }

[tasks.create-initrd-directory]
command = "mkdir"
args = [ "-p", "${INITRD_DIRECTORY}", "${INITRD_DIRECTORY}/bin" ]
condition = { files_not_exist = [ "${INITRD_DIRECTORY}/bin" ] }

[tasks.initrd]
cwd = "${INITRD_DIRECTORY}"
command = "${TAR}"
<<<<<<< HEAD
args = [ "-cf", "${BOOTLOADER_DIRECTORY}/initrd.tar", "bin/", "usr/" ]
=======
args = [ "-cf", "${BOOTLOADER_DIRECTORY}/initrd.tar", "hello", "helloc", "shell", "legacy_shell", "uptime", "date", "ntest", "ls", "window_manager", "terminal_emulator", "keytest"]
>>>>>>> c68d3d8c
dependencies = [ "link-members" ]
condition = { files_modified = { input = [ "${INITRD_DIRECTORY}/**/*" ], output = [ "${BOOTLOADER_DIRECTORY}/initrd.tar" ] } }

[tasks.create-hdd-fill-img]
cwd = "${CARGO_MAKE_CRATE_TARGET_DIRECTORY}"
command = "fallocate"
args = [ "-l", "1M", "fill.img" ]
condition = { files_not_exist = [ "${CARGO_MAKE_CRATE_TARGET_DIRECTORY}/fill.img" ] }

[tasks.create-hdd-fill-img.mac]
command = "mkfile"
args = [ "-n", "1m", "fill.img" ]

[tasks.create-hdd-partition-img]
cwd = "${CARGO_MAKE_CRATE_TARGET_DIRECTORY}"
command = "mkfs.vfat"
args = [ "-C", "part.img", "63488" ]
condition = { files_not_exist = [ "${CARGO_MAKE_CRATE_TARGET_DIRECTORY}/part.img" ] }

[tasks.hdd]
script = '''
cat ${CARGO_MAKE_CRATE_TARGET_DIRECTORY}/fill.img ${CARGO_MAKE_CRATE_TARGET_DIRECTORY}/part.img ${CARGO_MAKE_CRATE_TARGET_DIRECTORY}/fill.img > "${CARGO_MAKE_WORKSPACE_WORKING_DIRECTORY}/hdd.img"
echo -e 'o\nn\np\n1\n2048\n131071\nt\ne\nw\n' | fdisk "${CARGO_MAKE_WORKSPACE_WORKING_DIRECTORY}/hdd.img"
'''
dependencies = [ "create-hdd-fill-img", "create-hdd-partition-img" ]
condition = { files_modified = { input = [ "${CARGO_MAKE_CRATE_TARGET_DIRECTORY}/fill.img", "${CARGO_MAKE_CRATE_TARGET_DIRECTORY}/part.img" ], output = [ "${CARGO_MAKE_WORKSPACE_WORKING_DIRECTORY}/hdd.img" ] } }

[tasks.image]
cwd = "${BOOTLOADER_DIRECTORY}"
command = "${CARGO_MAKE_WORKSPACE_WORKING_DIRECTORY}/towbootctl"
args = [ "image", "--target", "${CARGO_MAKE_WORKSPACE_WORKING_DIRECTORY}/d3os.img", "--", "-config", "towboot.toml"]
dependencies = [ "link-members", "initrd", "towbootctl" ]
condition = { files_modified = { input = [ "${BOOTLOADER_DIRECTORY}/initrd.tar", "${BOOTLOADER_DIRECTORY}/kernel.elf", "${BOOTLOADER_DIRECTORY}/towboot.toml" ], output = [ "${CARGO_MAKE_WORKSPACE_WORKING_DIRECTORY}/d3os.img" ] } }

[tasks.towbootctl]
script = '''
wget -O towbootctl "${TOWBOOT_URL}-x86_64-linux"
chmod +x towbootctl
'''
condition = { files_not_exist = [ "${CARGO_MAKE_WORKSPACE_WORKING_DIRECTORY}/towbootctl" ] }

[tasks.towbootctl.mac]
script = '''
wget -O towbootctl "${TOWBOOT_URL}-macos"
chmod +x towbootctl
'''

# Cleanup tasks

[tasks.clean]
dependencies = [ "clean-workspace", "clean-members" ]

[tasks.clean-workspace]
command = "rm"
args = [ "-rf",
    "${CARGO_MAKE_WORKSPACE_WORKING_DIRECTORY}/d3os.img",
    "${CARGO_MAKE_WORKSPACE_WORKING_DIRECTORY}/hdd.img",
    "${BOOTLOADER_DIRECTORY}/kernel.elf",
    "${BOOTLOADER_DIRECTORY}/initrd.tar",
    "${INITRD_DIRECTORY}/bin",
    "RELEASEX64_OVMF.fd",
    "towbootctl" ]

[tasks.clean-members]
run_task = { name = "clean", fork = true }<|MERGE_RESOLUTION|>--- conflicted
+++ resolved
@@ -166,11 +166,7 @@
 [tasks.initrd]
 cwd = "${INITRD_DIRECTORY}"
 command = "${TAR}"
-<<<<<<< HEAD
 args = [ "-cf", "${BOOTLOADER_DIRECTORY}/initrd.tar", "bin/", "usr/" ]
-=======
-args = [ "-cf", "${BOOTLOADER_DIRECTORY}/initrd.tar", "hello", "helloc", "shell", "legacy_shell", "uptime", "date", "ntest", "ls", "window_manager", "terminal_emulator", "keytest"]
->>>>>>> c68d3d8c
 dependencies = [ "link-members" ]
 condition = { files_modified = { input = [ "${INITRD_DIRECTORY}/**/*" ], output = [ "${BOOTLOADER_DIRECTORY}/initrd.tar" ] } }
 
